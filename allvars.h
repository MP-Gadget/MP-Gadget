--- conflicted
+++ resolved
@@ -212,10 +212,6 @@
         int EnableAggregatedIO;  /* Enable aggregated IO policy for small files.*/
         size_t AggregatedIOThreshold; /* bytes per writer above which to use non-aggregated IO (avoid OOM)*/
         int UsePeculiarVelocity;
-<<<<<<< HEAD
-=======
-
->>>>>>> 275d8c45
     } IO;
 
     double BufferSize;		/*!< size of communication buffer in MB */
@@ -434,7 +430,7 @@
 
     int SnapshotWithFOF; /*Flag that doing FOF for snapshot outputs is on*/
     double MinFoFMassForNewSeed;	/* Halo mass required before new seed is put in */
-    double FOFHaloLinkingLength;    
+    double FOFHaloLinkingLength;
     double FOFHaloComovingLinkingLength; /* in code units */
     int FOFHaloMinLength;
     double TimeNextSeedingCheck;  /*Time for the next seed check.*/
@@ -486,7 +482,7 @@
         unsigned int spare_1              :1;
         unsigned int spare_0              :1;
 
-        unsigned char Generation; /* How many particles it has spawned; used to generate unique particle ID. 
+        unsigned char Generation; /* How many particles it has spawned; used to generate unique particle ID.
                                      may wrap around with too many SFR/BH if a feedback model goes rogue */
 
         signed char TimeBin; /* Time step bin; -1 for unassigned.*/
@@ -519,7 +515,7 @@
 
         struct {
             /* used by fof.c which calls domain_exchange that doesn't uses peano_t */
-            int64_t GrNr; 
+            int64_t GrNr;
             int origintask;
             int targettask;
         };
