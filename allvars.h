/*! \file allvars.h
 *  \brief declares global variables.
 *
 *  This file declares all global variables. Further variables should be added here, and declared as
 *  'extern'. The actual existence of these variables is provided by the file 'allvars.c'. To produce
 *  'allvars.c' from 'allvars.h', do the following:
 *
 *     - Erase all #define statements
 *     - add #include "allvars.h"
 *     - delete all keywords 'extern'
 *     - delete all struct definitions enclosed in {...}, e.g.
 *        "extern struct global_data_all_processes {....} All;"
 *        becomes "struct global_data_all_processes All;"
 */

#ifndef ALLVARS_H
#define ALLVARS_H

#include "config-migrate.h"

#include <mpi.h>
#include <stdio.h>
#include <stdint.h>

#include <gsl/gsl_rng.h>
#include <gsl/gsl_math.h>
#include <gsl/gsl_integration.h>
#include <gsl/gsl_spline.h>
#include <gsl/gsl_errno.h>

#include <signal.h>
#define BREAKPOINT raise(SIGTRAP)
#ifdef _OPENMP
#include <omp.h>
#include <pthread.h>
#else
#ifndef __clang_analyzer__
#error no OMP
#endif
#define omp_get_max_threads()  (1)
#define omp_get_thread_num()  (0)
#endif

#include "cosmology.h"
#include "walltime.h"

#include "assert.h"
#include "peano.h"


#define NEAREST(x) (((x)>0.5*All.BoxSize)?((x)-All.BoxSize):(((x)<-0.5*All.BoxSize)?((x)+All.BoxSize):(x)))

#ifndef  GENERATIONS
#define  GENERATIONS     2	/*!< Number of star particles that may be created per gas particle */
#endif

#define  TIMEBINS         29

#define  TIMEBASE        (1<<TIMEBINS)	/*!< The simulated timespan is mapped onto the integer interval [0,TIMESPAN],
                                         *   where TIMESPAN needs to be a power of 2. Note that (1<<28) corresponds
                                         *   to 2^29
                                         */
#define MAXHSML 30000.0

#ifdef ONEDIM
#define DIMS 1
#else
#ifdef TWODIMS    /* will only be compiled in 2D case */
#define DIMS 2
#else
#define DIMS 3
#endif
#endif

#ifndef  TOPNODEFACTOR
#define  TOPNODEFACTOR       2.5
#endif

#define  NODELISTLENGTH      8

#ifndef  GAMMA
#define  GAMMA         (5.0/3.0)	/*!< adiabatic index of simulated gas */
#endif

#define  GAMMA_MINUS1  (GAMMA-1)

#define  HYDROGEN_MASSFRAC 0.76	/*!< mass fraction of hydrogen, relevant only for radiative cooling */

#define  METAL_YIELD       0.02	/*!< effective metal yield for star formation */

#define  MAX_REAL_NUMBER  1e37
#define  MIN_REAL_NUMBER  1e-37

#define  RNDTABLE 8192

/* ... often used physical constants (cgs units) */

#define  GRAVITY     6.672e-8
#define  SOLAR_MASS  1.989e33
#define  SOLAR_LUM   3.826e33
#define  RAD_CONST   7.565e-15
#define  AVOGADRO    6.0222e23
#define  BOLTZMANN   1.38066e-16
/*Stefan-Boltzmann constant in cgs units*/
#define  STEFAN_BOLTZMANN 5.670373e-5
#define  GAS_CONST   8.31425e7
#define  C           2.9979e10
#define  PLANCK      6.6262e-27
#define  CM_PER_MPC  3.085678e24
#define  PROTONMASS  1.6726e-24
#define  ELECTRONMASS 9.10953e-28
#define  THOMPSON     6.65245e-25
#define  ELECTRONCHARGE  4.8032e-10
#define  HUBBLE          3.2407789e-18	/* in h/sec */
#define  LYMAN_ALPHA      1215.6e-8	/* 1215.6 Angstroem */
#define  LYMAN_ALPHA_HeII  303.8e-8	/* 303.8 Angstroem */
#define  OSCILLATOR_STRENGTH       0.41615
#define  OSCILLATOR_STRENGTH_HeII  0.41615

#define  SEC_PER_MEGAYEAR   3.155e13
#define  SEC_PER_YEAR       3.155e7

/*Determines the maximum size of arrays related to the number of CR populations */
#ifndef NUMCRPOP   /*!< Number of CR populations pressent in parameter file */
#define NUMCRPOP 1
#endif



#ifndef ASMTH
/*! ASMTH gives the scale of the short-range/long-range force split in units of FFT-mesh cells */
#define ASMTH 1.25
#endif
#ifndef RCUT
/*! RCUT gives the maximum distance (in units of the scale used for the force split) out to which short-range
 * forces are evaluated in the short-range tree walk.
 */
#define RCUT  4.5
#endif

#define COND_TIMESTEP_PARAMETER 0.25
#define VISC_TIMESTEP_PARAMETER 0.25

#define MAXLEN_OUTPUTLIST 12000	/*!< maxmimum number of entries in output list */

#define DRIFT_TABLE_LENGTH  1000	/*!< length of the lookup table used to hold the drift and kick factors */


#define MAXITER 400

#define MINRESTFAC 0.05


typedef uint64_t MyIDType;

typedef LOW_PRECISION MyFloat;
typedef HIGH_PRECISION MyDouble;

struct unbind_data
{
    int index;
};


#define HAS(val, flag) ((flag & (val)) == (flag))
#ifdef BLACK_HOLES
enum BlackHoleFeedbackMethod {
     BH_FEEDBACK_TOPHAT   = 0x2,
     BH_FEEDBACK_SPLINE   = 0x4,
     BH_FEEDBACK_MASS     = 0x8,
     BH_FEEDBACK_VOLUME   = 0x10,
     BH_FEEDBACK_OPTTHIN  = 0x20,
};
#endif
/*
 * additional sfr criterion in addition to density threshold
 * All.StarformationCriterion */
enum StarformationCriterion {
    SFR_CRITERION_DENSITY = 1,
    SFR_CRITERION_MOLECULAR_H2 = 3, /* 2 + 1 */
    SFR_CRITERION_SELFGRAVITY = 5,  /* 4 + 1 */
    /* below are additional flags in SELFGRAVITY */
    SFR_CRITERION_CONVERGENT_FLOW = 13, /* 8 + 4 + 1 */
    SFR_CRITERION_CONTINUOUS_CUTOFF= 21, /* 16 + 4 + 1 */
};

/*
 * wind models SH03, VS08 and OFJT10
 * All.WindModel */
enum WindModel {
    WINDS_NONE = 0,
    WINDS_SUBGRID = 1,
    WINDS_DECOUPLE_SPH = 2,
    WINDS_USE_HALO = 4,
    WINDS_FIXED_EFFICIENCY = 8,
    WINDS_ISOTROPIC = 16,
};

enum DensityKernelType {
    DENSITY_KERNEL_CUBIC_SPLINE = 1,
    DENSITY_KERNEL_QUINTIC_SPLINE = 2,
    DENSITY_KERNEL_QUARTIC_SPLINE = 4,
};


static inline double DMAX(double a, double b) {
    if(a > b) return a;
    return b;
}
static inline double DMIN(double a, double b) {
    if(a < b) return a;
    return b;
}
static inline int IMAX(int a, int b) {
    if(a > b) return a;
    return b;
}
static inline int IMIN(int a, int b) {
    if(a < b) return a;
    return b;
}

#define FACT1 0.366025403785	/* FACT1 = 0.5 * (sqrt(3)-1) */
#define FACT2 0.86602540        /* FACT2 = 0.5 * sqrt(3) */



/*********************************************************/
/*  Global variables                                     */
/*********************************************************/


extern int FirstActiveParticle;
extern int *NextActiveParticle;

extern int TimeBinCount[TIMEBINS];
extern int TimeBinCountSph[TIMEBINS];
extern int TimeBinActive[TIMEBINS];

extern int FirstInTimeBin[TIMEBINS];
extern int LastInTimeBin[TIMEBINS];
extern int *NextInTimeBin;
extern int *PrevInTimeBin;

#ifdef BLACK_HOLES
extern double Local_BH_mass;
extern double Local_BH_dynamicalmass;
extern double Local_BH_Mdot;
extern double Local_BH_Medd;
#endif

extern int ThisTask;		/*!< the number of the local processor  */
extern int NTask;		/*!< number of processors */

extern int64_t GlobNumForceUpdate;

extern int MaxTopNodes;	        /*!< Maximum number of nodes in the top-level tree used for domain decomposition */

extern int RestartFlag;		/*!< taken from command line used to start code. 0 is normal start-up from
                              initial conditions, 1 is resuming a run from a set of restart files, while 2
                              marks a restart from a snapshot file. */
extern int RestartSnapNum;

extern int Flag_FullStep;	/*!< Flag used to signal that the current step involves all particles */

extern int GlobFlag;

extern int NumPart;		/*!< number of particles on the LOCAL processor */

/* Local number of particles; this shall be made into an array */
extern int NumPart;
extern int N_dm;
extern int N_sph;
extern int N_bh;
extern int N_star;

extern gsl_rng *random_generator;	/*!< the random number generator used */

extern double TimeOfLastTreeConstruction;	/*!< holds what it says */

extern double RndTable[RNDTABLE];


/* variables for input/output , usually only used on process 0 */


extern FILE *FdInfo,		/*!< file handle for info.txt log-file. */
       *FdEnergy,			/*!< file handle for energy.txt log-file. */
       *FdCPU;			/*!< file handle for cpu.txt log-file. */

#ifdef SFR
extern FILE *FdSfr;		/*!< file handle for sfr.txt log-file. */
#endif

#ifdef BLACK_HOLES
extern FILE *FdBlackHoles;	/*!< file handle for blackholes.txt log-file. */
#endif

/*! This structure contains data which is the SAME for all tasks (mostly code parameters read from the
 * parameter file).  Holding this data in a structure is convenient for writing/reading the restart file, and
 * it allows the introduction of new global variables in a simple way. The only thing to do is to introduce
 * them into this structure.
 */
extern struct global_data_all_processes
{
    int64_t TotNumPart;
    int64_t TotN_sph;
    int64_t TotN_dm;
    int64_t TotN_bh;
    int64_t TotN_star;
    int64_t TotN_neutrinos;

    int NumThreads;     /* number of threads used to simulate OpenMP tls */
    int MaxPart;			/*!< This gives the maxmimum number of particles that can be stored on one
                              processor. */
    int MaxPartSph;		/*!< This gives the maxmimum number of SPH particles that can be stored on one
                          processor. */
    int MaxPartBh;		/*!< This gives the maxmimum number of BH particles that can be stored on one
                          processor. */

    int DoDynamicUpdate;

    int NumPartPerFile;   /* Number of particles per physical file */
    int NumWriters;  /*Number of concurrent writers */

    double BufferSize;		/*!< size of communication buffer in MB */

    double PartAllocFactor;	/*!< in order to maintain work-load balance, the particle load will usually
                              NOT be balanced.  Each processor allocates memory for PartAllocFactor times
                              the average number of particles to allow for that */

    double TreeAllocFactor;	/*!< Each processor allocates a number of nodes which is TreeAllocFactor times
                              the maximum(!) number of particles.  Note: A typical local tree for N
                              particles needs usually about ~0.65*N nodes. */

    double TopNodeAllocFactor;	/*!< Each processor allocates a number of nodes which is TreeAllocFactor times
                                  the maximum(!) number of particles.  Note: A typical local tree for N
                                  particles needs usually about ~0.65*N nodes. */

    /* some SPH parameters */

    int DesNumNgb;		/*!< Desired number of SPH neighbours */
    double DensityResolutionEta;		/*!< SPH resolution eta. See Price 2011. eq 12*/
    double MaxNumNgbDeviation;	/*!< Maximum allowed deviation neighbour number */
    double ArtBulkViscConst;	/*!< Sets the parameter \f$\alpha\f$ of the artificial viscosity */

    double InitGasTemp;		/*!< may be used to set the temperature in the IC's */
    double MinGasTemp;		/*!< may be used to set a floor for the gas temperature */
    double MinEgySpec;		/*!< the minimum allowed temperature expressed as energy per unit mass */

    /* some force counters  */

    int64_t TotNumOfForces;	/*!< counts total number of force computations  */

    int64_t NumForcesSinceLastDomainDecomp;	/*!< count particle updates since last domain decomposition */
    int DomainReportSpeedfac; /*!< Report extra information in domain decomposition, for profiling*/

    /* some variable for dynamic work-load adjustment based on CPU measurements */

    double Cadj_Cost;
    double Cadj_Cpu;

    /* system of units  */

    double UnitTime_in_s,		/*!< factor to convert internal time unit to seconds/h */
           UnitMass_in_g,		/*!< factor to convert internal mass unit to grams/h */
           UnitVelocity_in_cm_per_s,	/*!< factor to convert intqernal velocity unit to cm/sec */
           UnitLength_in_cm,		/*!< factor to convert internal length unit to cm/h */
           UnitPressure_in_cgs,	/*!< factor to convert internal pressure unit to cgs units (little 'h' still
                                  around!) */
           UnitDensity_in_cgs,		/*!< factor to convert internal length unit to g/cm^3*h^2 */
           UnitCoolingRate_in_cgs,	/*!< factor to convert internal cooling rate to cgs units */
           UnitEnergy_in_cgs,		/*!< factor to convert internal energy to cgs units */
           UnitTime_in_Megayears,	/*!< factor to convert internal time to megayears/h */
           GravityConstantInternal,	/*!< If set to zero in the parameterfile, the internal value of the
                                      gravitational constant is set to the Newtonian value based on the system of
                                      units specified. Otherwise the value provided is taken as internal gravity
                                      constant G. */
           G;				/*!< Gravity-constant in internal units */
    double UnitDensity_in_Gev_per_cm3; /*!< factor to convert internal density unit to GeV/c^2 / cm^3 */
    /* Cosmology */
    Cosmology CP;

    double Hubble; /*!< Hubble-constant in internal units */

    double BoxSize;   /* Boxsize in case periodic boundary conditions are used */

    /* Code options */
    int DomainOverDecompositionFactor; /* Number of sub-domains per processor. */

    int TypeOfOpeningCriterion;	/*!< determines tree cell-opening criterion: 0 for Barnes-Hut, 1 for relative
                                  criterion */
    int TypeOfTimestepCriterion;	/*!< gives type of timestep criterion (only 0 supported right now - unlike
                                      gadget-1.1) */
    int CoolingOn;		/*!< flags that cooling is enabled */
    int StarformationOn;		/*!< flags that star formation is enabled */
    enum StarformationCriterion StarformationCriterion;		/*!< flags that star formation is enabled */
    enum WindModel WindModel;		/*!< flags that star formation is enabled */

    int NoTreeType; /*!< flags a particle species to exclude from tree forces*/
    int FastParticleType; /*!< flags a particle species to exclude timestep calculations.*/
    /* parameters determining output frequency */

    int SnapshotFileCount;	/*!< number of snapshot that is written next */
    double TimeOfFirstSnapshot,	/*!< simulation time of first snapshot files */
           CpuTimeBetRestartFile,	/*!< cpu-time between regularly generated restart files */
           TimeLastRestartFile;  	/*!< cpu-time when last restart-file was written */

    int NumCurrentTiStep;		/*!< counts the number of system steps taken up to this point */

    /* Current time of the simulation, global step, and end of simulation */

    double Time,			/*!< current time of the simulation */
           TimeBegin,			/*!< time of initial conditions of the simulation */
           TimeStep,			/*!< difference between current times of previous and current timestep */
           TimeMax;			/*!< marks the point of time until the simulation is to be evolved */

    struct {
        double a;
        double a3inv;
        double a2inv;
        double fac_egy;
        double hubble;
        double hubble_a2;
        double D1;
    } cf;

    /* variables for organizing discrete timeline */

    double Timebase_interval;	/*!< factor to convert from floating point time interval to integer timeline */
    int Ti_Current;		/*!< current time on integer timeline */
    int Ti_nextoutput;		/*!< next output time on integer timeline */

    int Nmesh;

    int PM_Ti_endstep, PM_Ti_begstep;
    double Asmth[2], Rcut[2];
    double Corner[2][3], UpperCorner[2][3], Xmintot[2][3], Xmaxtot[2][3];
    double TotalMeshSize[2];

    int Ti_nextlineofsight;

    /* variables that keep track of cumulative CPU consumption */

    double TimeLimitCPU;
    struct ClockTable CT;

    /* tree code opening criterion */

    double ErrTolTheta;		/*!< BH tree opening angle */
    double ErrTolForceAcc;	/*!< parameter for relative opening criterion in tree walk */


    /* adjusts accuracy of time-integration */

    double ErrTolIntAccuracy;	/*!< accuracy tolerance parameter \f$ \eta \f$ for timestep criterion. The
                                  timesteps is \f$ \Delta t = \sqrt{\frac{2 \eta eps}{a}} \f$ */

    double MinSizeTimestep,	/*!< minimum allowed timestep. Normally, the simulation terminates if the
                              timestep determined by the timestep criteria falls below this limit. */
           MaxSizeTimestep;		/*!< maximum allowed timestep */

    double MaxRMSDisplacementFac;	/*!< this determines a global timestep criterion for cosmological simulations
                                      in comoving coordinates.  To this end, the code computes the rms velocity
                                      of all particles, and limits the timestep such that the rms displacement
                                      is a fraction of the mean particle separation (determined from the
                                      particle mass and the cosmological parameters). This parameter specifies
                                      this fraction. */

    double MaxGasVel; /* Limit on Gas velocity */
    int MaxMemSizePerCore;

    double CourantFac;		/*!< SPH-Courant factor */


    /* frequency of tree reconstruction/domain decomposition */


    double TreeDomainUpdateFrequency;	/*!< controls frequency of domain decompositions  */


    /* gravitational and hydrodynamical softening lengths (given in terms of an `equivalent' Plummer softening
     * length)
     *
     * five groups of particles are supported 0=gas,1=halo,2=disk,3=bulge,4=stars
     */
    double MinGasHsmlFractional,	/*!< minimum allowed SPH smoothing length in units of SPH gravitational
                                      softening length */
           MinGasHsml;			/*!< minimum allowed SPH smoothing length */


    enum DensityKernelType DensityKernelType;  /* 0 for Cubic Spline,  (recmd NumNgb = 33)
                               1 for Quintic spline (recmd  NumNgb = 97)
                             */
    double DensityContrastLimit; /* limit of density contrast ratio for hydro force calculation */
    double HydroCostFactor; /* cost factor for hydro in load balancing. */
    double SofteningGas,		/*!< for type 0 */
           SofteningHalo,		/*!< for type 1 */
           SofteningDisk,		/*!< for type 2 */
           SofteningBulge,		/*!< for type 3 */
           SofteningStars,		/*!< for type 4 */
           SofteningBndry;		/*!< for type 5 */

    double SofteningGasMaxPhys,	/*!< for type 0 */
           SofteningHaloMaxPhys,	/*!< for type 1 */
           SofteningDiskMaxPhys,	/*!< for type 2 */
           SofteningBulgeMaxPhys,	/*!< for type 3 */
           SofteningStarsMaxPhys,	/*!< for type 4 */
           SofteningBndryMaxPhys;	/*!< for type 5 */

    double SofteningTable[6];	/*!< current (comoving) gravitational softening lengths for each particle type */
    double ForceSoftening[6];	/*!< the same, but multiplied by a factor 2.8 - at that scale the force is Newtonian */


    /*! If particle masses are all equal for one type, the corresponding entry in MassTable is set to this
     *  value, * allowing the size of the snapshot files to be reduced
     */
    double MassTable[6];


    /* some filenames */
    char InitCondFile[100],
         TreeCoolFile[100],
         MetalCoolFile[100],
         OutputDir[100],
         SnapshotFileBase[100],
         EnergyFile[100],
         CpuFile[100],
         InfoFile[100], RestartFile[100], ResubmitCommand[100], OutputList[100];

    char UVFluctuationFile[100];

    /*! table with desired output times */
    double OutputListTimes[8192];
    int OutputListLength;		/*!< number of times stored in table of desired output times */



#if defined(ADAPTIVE_GRAVSOFT_FORGAS) && !defined(ADAPTIVE_GRAVSOFT_FORGAS_HSML)
    double ReferenceGasMass;
#endif

#ifdef SFR		/* star formation and feedback sector */
    double CritOverDensity;
    double CritPhysDensity;
    double OverDensThresh;
    double PhysDensThresh;
    double EgySpecSN;
    double FactorSN;
    double EgySpecCold;
    double FactorEVP;
    double FeedbackEnergy;
    double TempSupernova;
    double TempClouds;
    double MaxSfrTimescale;
    double WindFreeTravelLength;
    double WindFreeTravelDensFac;
    double FactorForSofterEQS;
    double QuickLymanAlphaProbability;

    /* used in VS08 and SH03*/
    double WindEfficiency;
    double WindSpeed;
    double WindEnergyFraction;
    /* used in OFJT10*/
    double WindSigma0;
    double WindSpeedFactor;
#endif

#ifdef BLACK_HOLES
    double BlackHoleAccretionFactor;	/*!< Fraction of BH bondi accretion rate */
    double BlackHoleFeedbackFactor;	/*!< Fraction of the black luminosity feed into thermal feedback */
    enum BlackHoleFeedbackMethod BlackHoleFeedbackMethod;	/*!< method of the feedback*/
    double BlackHoleFeedbackRadius;	/*!< Radius the thermal feedback is fed comoving*/
    double BlackHoleFeedbackRadiusMaxPhys;	/*!< Radius the thermal cap */
    double SeedBlackHoleMass;	/*!< Seed black hole mass */
    double BlackHoleNgbFactor;	/*!< Factor by which the normal SPH neighbour should be increased/decreased */
    double BlackHoleMaxAccretionRadius;
    double BlackHoleEddingtonFactor;	/*! Factor above Eddington */
    int BlackHoleSoundSpeedFromPressure; /* 0 from Entropy, 1 from Pressure; */
#endif

    int SnapshotWithFOF; /*Flag that doing FOF for snapshot outputs is on*/
    double MinFoFMassForNewSeed;	/* Halo mass required before new seed is put in */
    double FOFHaloLinkingLength;    
    double FOFHaloComovingLinkingLength; /* in code units */
    int FOFHaloMinLength;
    double TimeNextSeedingCheck;  /*Time for the next seed check.*/
    double TimeBetweenSeedingSearch; /*Factor to multiply TimeBegin by to find the next seeding check.*/

}
All;
#ifdef _OPENMP
extern size_t BlockedParticleDrifts;
extern size_t TotalParticleDrifts;
extern size_t BlockedNodeDrifts;
extern size_t TotalNodeDrifts;
#endif
struct bh_particle_data {
    int ReverseLink; /* used at GC for reverse link to P */
    MyIDType ID; /* for data consistency check, same as particle ID */
    int CountProgs;

    MyFloat Mass;
    MyFloat Mdot;
    MyFloat FeedbackWeightSum;
    MyFloat Density;
    MyFloat Entropy;
    MyFloat Pressure;
    MyFloat SurroundingGasVel[3];

    MyFloat accreted_Mass;
    MyFloat accreted_BHMass;
    MyFloat accreted_momentum[3];

    double  MinPotPos[3];
    MyFloat MinPotVel[3];
    MyFloat MinPot;

    short int TimeBinLimit;
} * BhP;

/*! This structure holds all the information that is
 * stored for each particle of the simulation.
 */
extern struct particle_data
{
#ifdef OPENMP_USE_SPINLOCK
    pthread_spinlock_t SpinLock;
#endif

    float GravCost;		/*!< weight factor used for balancing the work-load */

    int Ti_begstep;		/*!< marks start of current timestep of particle on integer timeline */
    int Ti_current;		/*!< current time of the particle */


    double Pos[3];   /*!< particle position at its current time */
    float Mass;     /*!< particle mass */
    struct {
        unsigned int Evaluated :1;
        unsigned int DensityIterationDone :1;
        unsigned int OnAnotherDomain     :1;
        unsigned int WillExport    :1; /* used in domain */
        unsigned int Type        :4;		/*!< flags particle type.  0=gas, 1=halo, 2=disk, 3=bulge, 4=stars, 5=bndry */
        /* first byte ends */
        signed char TimeBin;
        /* second byte ends */
        unsigned char Generation; /* How many particles it has spawned*/
#ifdef WINDS
        unsigned int IsNewParticle:1; /* whether it is created this step */
#endif
#ifdef BLACK_HOLES
        unsigned int Swallowed : 1; /* whether it is being swallowed */
#endif
    };

    unsigned int PI; /* particle property index; used by BH. points to the BH property in BhP array.*/
    MyIDType ID;

    MyFloat Vel[3];   /* particle velocity at its current time */
    MyFloat GravAccel[3];  /* particle acceleration due to short-range gravity */

    MyFloat GravPM[3];		/* particle acceleration due to long-range PM gravity force */
    MyFloat OldAcc;			/* magnitude of old gravitational force. Used in relative opening
                              criterion, only used by gravtree cross time steps */

    MyFloat Potential;		/* gravitational potential. This is the total potential after gravtree is called. */
    MyFloat PM_Potential;  /* Only used by PM. useless after pm */

    MyFloat StarFormationTime;		/*!< formation time of star particle: needed to tell when wind is active. */

#ifdef METALS
    MyFloat Metallicity;		/*!< metallicity of gas or star particle */
#endif				/* closes METALS */

    MyFloat Hsml;

#ifdef BLACK_HOLES
    /* SwallowID is not reset in blackhole.c thus cannot be in a union */
    MyIDType SwallowID; /* who will swallow this particle, used only in blackhole.c */
#endif

    union {
        /* the following variables are transients.
         * FIXME: move them into the corresponding modules! Is it possible? */

<<<<<<< HEAD
        MyFloat NumNgb; /* Number of neighbours; only used in density.c */

        int RegionInd; /* which region the particle belongs to; only by petapm.c */

        /* The peano key is a hash of the position used in the domain decomposition.
         * It is slow to generate so we store it here.*/
        peanokey Key; /* only by domain.c */
#ifdef FOF
        struct {
            int64_t GrNr;   /* used by fof.c which calls domain_exchange that doesn't uses peanokey */
            int origintask;
            int targettask;
        };
#endif
=======
    int64_t GrNr;
    int origintask;
    int targettask;
>>>>>>> df42c707

    };

}
*P;				/*!< holds particle data on local processor */


/* the following structure holds data that is stored for each SPH particle in addition to the collisionless
 * variables.
 */
extern struct sph_particle_data
{
#ifdef DENSITY_INDEPENDENT_SPH
    MyFloat EgyWtDensity;           /*!< 'effective' rho to use in hydro equations */
    MyFloat EntVarPred;             /*!< predicted entropy variable */
    MyFloat DhsmlEgyDensityFactor;  /*!< correction factor for density-independent entropy formulation */
#define EOMDensity EgyWtDensity
#else
#define EOMDensity Density
#endif

    MyFloat Entropy;		/*!< current value of entropy (actually entropic function) of particle */
    MyFloat Pressure;		/*!< current pressure */
    MyFloat VelPred[3];		/*!< predicted SPH particle velocity at the current time */
    MyFloat MaxSignalVel;           /*!< maximum signal velocity */
#ifdef VOLUME_CORRECTION
    MyFloat DensityOld;
    MyFloat DensityStd;
#endif

    MyFloat       Density;		/*!< current baryonic mass density of particle */
    MyFloat       DtEntropy;		/*!< rate of change of entropy */
    MyFloat       HydroAccel[3];	/*!< acceleration due to hydrodynamical force */
    MyFloat       DhsmlDensityFactor;	/*!< correction factor needed in entropy formulation of SPH */
    MyFloat       DivVel;		/*!< local velocity divergence */
    MyFloat       CurlVel;     	        /*!< local velocity curl */
    MyFloat       Rot[3];		/*!< local velocity curl */
    MyFloat Ne;  /*!< electron fraction, expressed as local electron number
                   density normalized to the hydrogen number density. Gives
                   indirectly ionization state and mean molecular weight. */

#ifdef BLACK_HOLES
    MyFloat       Injected_BH_Energy;
#endif

#ifdef SFR
    MyFloat Sfr;
#endif
#ifdef WINDS
    MyFloat DelayTime;		/*!< SH03: remaining maximum decoupling time of wind particle */
                            /*!< VS08: remaining waiting for wind particle to be eligible to form winds again */
#endif

#ifdef SPH_GRAD_RHO
    MyFloat GradRho[3];
#endif
} *SphP;				/*!< holds SPH particle data on local processor */

#define SPHP(i) SphP[i]
#define BHP(i) BhP[P[i].PI]

/* global state of system
*/
extern struct state_of_system
{
    double Mass;
    double EnergyKin;
    double EnergyPot;
    double EnergyInt;
    double EnergyTot;

    double Momentum[4];
    double AngMomentum[4];
    double CenterOfMass[4];
    double MassComp[6];
    /* Only Gas is used */
    double TemperatureComp[6];

    double EnergyKinComp[6];
    double EnergyPotComp[6];
    double EnergyIntComp[6];
    double EnergyTotComp[6];
    double MomentumComp[6][4];
    double AngMomentumComp[6][4];
    double CenterOfMassComp[6][4];
}
SysState, SysStateAtStart, SysStateAtEnd;

#define MPI_UINT64 MPI_UNSIGNED_LONG
#define MPI_INT64 MPI_LONG

static inline double
dotproduct(double v1[3], double v2[2])
{
    double r =0;
    int d;
    for(d = 0; d < 3; d ++) {
        r += v1[d] * v2[d];
    }
    return r;
}

static inline void crossproduct(double v1[3], double v2[3], double out[3])
{
    static int D2[3] = {1, 2, 0};
    static int D3[3] = {2, 0, 1};

    int d1, d2, d3;

    for(d1 = 0; d1 < 3; d1++)
    {
        d2 = D2[d1];
        d3 = D3[d1];

        out[d1] = (v1[d2] * v2[d3] -  v2[d2] * v1[d3]);
    }
}

#endif<|MERGE_RESOLUTION|>--- conflicted
+++ resolved
@@ -685,7 +685,6 @@
         /* the following variables are transients.
          * FIXME: move them into the corresponding modules! Is it possible? */
 
-<<<<<<< HEAD
         MyFloat NumNgb; /* Number of neighbours; only used in density.c */
 
         int RegionInd; /* which region the particle belongs to; only by petapm.c */
@@ -693,19 +692,11 @@
         /* The peano key is a hash of the position used in the domain decomposition.
          * It is slow to generate so we store it here.*/
         peanokey Key; /* only by domain.c */
-#ifdef FOF
         struct {
             int64_t GrNr;   /* used by fof.c which calls domain_exchange that doesn't uses peanokey */
             int origintask;
             int targettask;
         };
-#endif
-=======
-    int64_t GrNr;
-    int origintask;
-    int targettask;
->>>>>>> df42c707
-
     };
 
 }
