/***
 * Multi-Phase star formation
 *
 * The algorithm here is based on Springel Hernequist 2003, and Okamoto 2010.
 *
 * The source code originally came from sfr_eff.c in Gadget-3. This version has
 * been heavily rewritten to add support for new wind models, new star formation
 * criterions, and more importantly, use the new tree walker routines.
 *
 * I (Yu Feng) feel it is appropriate to release this file with a free license,
 * because the implementation here has diverged from the original code by too far.
 *
 * Functions for self-gravity starformation condition and H2 are derived from Gadget-P
 * and used with permission of Phil Hopkins. Please cite the requisite papers if you use them.
 *
 * */

#include <mpi.h>
#include <stdio.h>
#include <stdlib.h>
#include <string.h>
#include <math.h>
#include <omp.h>
#include "allvars.h"
#include "sfr_eff.h"
#include "cooling.h"
#include "slotsmanager.h"
#include "walltime.h"
#include "winds.h"
#include "hydra.h"
/*Only for the star slot reservation*/
#include "forcetree.h"
#include "domain.h"

/*Parameters of the star formation model*/
static struct SFRParams
{
    enum StarformationCriterion StarformationCriterion;  /*!< Type of star formation model. */
    /*Star formation parameters*/
    double CritOverDensity;
    double CritPhysDensity;
    double OverDensThresh;
    double PhysDensThresh;
    double EgySpecSN;
    double FactorSN;
    double EgySpecCold;
    double FactorEVP;
    double FeedbackEnergy;
    double TempSupernova;
    double TempClouds;
    double MaxSfrTimescale;
    int BHFeedbackUseTcool;
    /*!< may be used to set a floor for the gas temperature */
    double MinGasTemp;

    /*Lyman alpha forest specific star formation.*/
    double QuickLymanAlphaProbability;
    double QuickLymanAlphaTempThresh;
    /* Number of stars to create from each gas particle*/
    int Generations;

    /* Input files for the various cooling modules*/
    char TreeCoolFile[100];
    char MetalCoolFile[100];
    char UVFluctuationFile[100];
    /* File with the helium reionization table*/
    char ReionHistFile[100];
} sfr_params;


int get_generations(void)
{
    return sfr_params.Generations;
}

/*Cooling only: no star formation*/
static void cooling_direct(int i, const double a3inv, const double hubble);

static void cooling_relaxed(int i, double dtime, const double a3inv, struct sfr_eeqos_data sfr_data);

static int make_particle_star(int child, int parent, int placement);
static int starformation(int i, double *localsfr, double * sum_sm, MyFloat * GradRho, const double a3inv, const double hubble);
static int quicklyastarformation(int i, const double a3inv);
static double get_sfr_factor_due_to_selfgravity(int i);
static double get_sfr_factor_due_to_h2(int i, MyFloat * GradRho);
static double get_starformation_rate_full(int i, MyFloat * GradRho, struct sfr_eeqos_data sfr_data, const double a3inv);
static double get_egyeff(double redshift, double dens, struct UVBG * uvbg);
static double find_star_mass(int i);
/*Get enough memory for new star slots. This may be excessively slow! Don't do it too often.*/
static int * sfr_reserve_slots(ActiveParticles * act, int * NewStars, int NumNewStar, ForceTree * tt);

/*Set the parameters of the SFR module*/
void set_sfr_params(ParameterSet * ps)
{
    int ThisTask;
    MPI_Comm_rank(MPI_COMM_WORLD, &ThisTask);
    if(ThisTask == 0) {
        /*Star formation parameters*/
        sfr_params.StarformationCriterion = param_get_enum(ps, "StarformationCriterion");
        sfr_params.CritOverDensity = param_get_double(ps, "CritOverDensity");
        sfr_params.CritPhysDensity = param_get_double(ps, "CritPhysDensity");

        sfr_params.FactorSN = param_get_double(ps, "FactorSN");
        sfr_params.FactorEVP = param_get_double(ps, "FactorEVP");
        sfr_params.TempSupernova = param_get_double(ps, "TempSupernova");
        sfr_params.TempClouds = param_get_double(ps, "TempClouds");
        sfr_params.MaxSfrTimescale = param_get_double(ps, "MaxSfrTimescale");
        sfr_params.Generations = param_get_int(ps, "Generations");
        sfr_params.MinGasTemp = param_get_double(ps, "MinGasTemp");
        sfr_params.BHFeedbackUseTcool = param_get_int(ps, "BHFeedbackUseTcool");
<<<<<<< HEAD
        if(sfr_params.BHFeedbackUseTcool > 2 || sfr_params.BHFeedbackUseTcool < 0)
            endrun(0, "BHFeedbackUseTcool mode %d not supported\n", sfr_params.BHFeedbackUseTcool);
=======
>>>>>>> 44d539e2
        /*Lyman-alpha forest parameters*/
        sfr_params.QuickLymanAlphaProbability = param_get_double(ps, "QuickLymanAlphaProbability");
        sfr_params.QuickLymanAlphaTempThresh = param_get_double(ps, "QuickLymanAlphaTempThresh");

        /* File names*/
        param_get_string2(ps, "TreeCoolFile", sfr_params.TreeCoolFile, sizeof(sfr_params.TreeCoolFile));
        param_get_string2(ps, "UVFluctuationfile", sfr_params.UVFluctuationFile, sizeof(sfr_params.UVFluctuationFile));
        param_get_string2(ps, "MetalCoolFile", sfr_params.MetalCoolFile, sizeof(sfr_params.MetalCoolFile));
        param_get_string2(ps, "ReionHistFile", sfr_params.ReionHistFile, sizeof(sfr_params.ReionHistFile));
    }
    MPI_Bcast(&sfr_params, sizeof(struct SFRParams), MPI_BYTE, 0, MPI_COMM_WORLD);
}


/* cooling and star formation routine.*/
void
cooling_and_starformation(ActiveParticles * act, ForceTree * tree, MyFloat * GradRho, FILE * FdSfr)
{
    if(!All.CoolingOn)
        return;

    const int nthreads = omp_get_max_threads();
    /*This is a queue for the new stars and their parents, so we can reallocate the slots after the main cooling loop.*/
    int * NewStars = NULL;
    int * NewParents = NULL;
    int NumNewStar = 0;
    size_t *nqthrsfr = ta_malloc("nqthrsfr", size_t, nthreads);
    int **thrqueuesfr = ta_malloc("thrqueuesfr", int *, nthreads);
    int **thrqueueparent = ta_malloc("thrqueueparent", int *, nthreads);

    /*Need to capture this so that when NumActiveParticle increases during the loop
     * we don't add extra loop iterations on particles with invalid slots.*/
    const int nactive = act->NumActiveParticle;
    const double a3inv = 1./(All.Time * All.Time * All.Time);
    const double hubble = hubble_function(&All.CP, All.Time);

    if(All.StarformationOn) {
        /* Need 1 extra for non-integer part and 1 extra
         * for the case where one thread loops an extra time*/
        int narr = nactive/nthreads+nthreads;
        NewStars = mymalloc("NewStars", narr * sizeof(int) * nthreads);
        gadget_setup_thread_arrays(NewStars, thrqueuesfr, nqthrsfr, narr, nthreads);
        NewParents = mymalloc2("NewParents", narr * sizeof(int) * nthreads);
        gadget_setup_thread_arrays(NewParents, thrqueueparent, nqthrsfr, narr, nthreads);
    }

    double sum_sm = 0, sum_mass_stars = 0, localsfr = 0;

    /* First decide which stars are cooling and which starforming. If star forming we add them to a list.
     * Note the dynamic scheduling: individual particles may have very different loop iteration lengths.
     * Cooling is much slower than sfr. I tried splitting it into a separate loop instead, but this was faster.*/
    #pragma omp parallel reduction(+:localsfr) reduction(+: sum_sm) reduction(+:sum_mass_stars)
    {
        int i;
        const int tid = omp_get_thread_num();

        for(i=tid; i < nactive; i+=nthreads)
        {
            /*Use raw particle number if active_set is null, otherwise use active_set*/
            const int p_i = act->ActiveParticle ? act->ActiveParticle[i] : i;
            /* Skip non-gas or garbage particles */
            if(P[p_i].Type != 0 || P[p_i].IsGarbage || P[p_i].Mass <= 0)
                continue;

            int shall_we_star_form = 0;
            if(All.StarformationOn) {
                /*Reduce delaytime for wind particles.*/
                winds_evolve(p_i, a3inv, hubble);
                /* check whether we are star forming gas.*/
                if(sfr_params.QuickLymanAlphaProbability > 0)
                    shall_we_star_form = quicklyastarformation(p_i, a3inv);
                else
                    shall_we_star_form = sfreff_on_eeqos(&SPHP(p_i), a3inv);
            }

            if(shall_we_star_form) {
                int newstar = -1;
                if(sfr_params.QuickLymanAlphaProbability > 0) {
                    /*New star is always the same particle as the parent for quicklya*/
                    newstar = p_i;
                    sum_sm += P[i].Mass;
                } else {
                    newstar = starformation(p_i, &localsfr, &sum_sm, GradRho, a3inv, hubble);
                }
                /*Add this particle to the stellar conversion queue if necessary.*/
                if(newstar >= 0) {
                    int tid = omp_get_thread_num();
                    thrqueuesfr[tid][nqthrsfr[tid]] = newstar;
                    thrqueueparent[tid][nqthrsfr[tid]] = p_i;
                    nqthrsfr[tid]++;
                }
            }
            else
                cooling_direct(p_i, a3inv, hubble);
        }
    }

    report_memory_usage("SFR");
    /*Merge step for the queue.*/
    if(NewStars) {
        NumNewStar = gadget_compact_thread_arrays(NewStars, thrqueuesfr, nqthrsfr, nthreads);
        int NumNewParent = gadget_compact_thread_arrays(NewParents, thrqueueparent, nqthrsfr, nthreads);
        if(NumNewStar != NumNewParent)
            endrun(3,"%d new stars, but %d new parents!\n",NumNewStar, NumNewParent);
        /*Shrink star memory as we keep it for the wind model*/
        NewStars = myrealloc(NewStars, sizeof(int) * NumNewStar);
    }

    ta_free(thrqueueparent);
    ta_free(thrqueuesfr);
    ta_free(nqthrsfr);

    walltime_measure("/Cooling/Cooling");

    /*Get some empty slots for the stars*/
    int firststarslot = SlotsManager->info[4].size;
    /* We ran out of slots! We must be forming a lot of stars.
     * There are things in the way of extending the slot list, so we have to move them.
     * The code in sfr_reserve_slots is not elegant, but I cannot think of a better way.*/
    if(All.StarformationOn && (SlotsManager->info[4].size + NumNewStar >= SlotsManager->info[4].maxsize)) {
        if(NewParents)
            NewParents = myrealloc(NewParents, sizeof(int) * NumNewStar);
        NewStars = sfr_reserve_slots(act, NewStars, NumNewStar, tree);
    }
    SlotsManager->info[4].size += NumNewStar;

    int stars_converted=0, stars_spawned=0;
    int i;

    /*Now we turn the particles into stars*/
    #pragma omp parallel for reduction(+:stars_converted) reduction(+:stars_spawned) reduction(+:sum_mass_stars)
    for(i=0; i < NumNewStar; i++)
    {
        int child = NewStars[i];
        int parent = NewParents[i];
        make_particle_star(child, parent, firststarslot+i);
        sum_mass_stars += P[child].Mass;
        if(child == parent)
            stars_converted++;
        else
            stars_spawned++;
    }

    if(!All.StarformationOn)
        return;

    /*Done with the parents*/
    myfree(NewParents);

    int64_t tot_spawned=0, tot_converted=0;
    sumup_large_ints(1, &stars_spawned, &tot_spawned);
    sumup_large_ints(1, &stars_converted, &tot_converted);

    double total_sum_mass_stars, total_sm, totsfrrate;

    MPI_Reduce(&localsfr, &totsfrrate, 1, MPI_DOUBLE, MPI_SUM, 0, MPI_COMM_WORLD);
    MPI_Reduce(&sum_sm, &total_sm, 1, MPI_DOUBLE, MPI_SUM, 0, MPI_COMM_WORLD);
    MPI_Reduce(&sum_mass_stars, &total_sum_mass_stars, 1, MPI_DOUBLE, MPI_SUM, 0, MPI_COMM_WORLD);
    if(FdSfr)
    {
        double rate = 0;
        if(All.TimeStep > 0)
            rate = total_sm / (All.TimeStep / (All.Time * hubble));

        /* convert to solar masses per yr */

        double rate_in_msunperyear = rate * (All.UnitMass_in_g / SOLAR_MASS) / (All.UnitTime_in_s / SEC_PER_YEAR);

        /* Format:
         * All.Time = current scale factor,
         * total_sm = expected change in stellar mass this timestep,
         * totsfrrate = current star formation rate in active particles in Msun/year,
         * rate_in_msunperyear = expected stellar mass formation rate in Msun/year from total_sm,
         * total_sum_mass_stars = actual mass of stars formed this timestep (discretized total_sm) */
        fprintf(FdSfr, "%g %g %g %g %g\n", All.Time, total_sm, totsfrrate, rate_in_msunperyear,
                total_sum_mass_stars);
        fflush(FdSfr);
    }

    MPIU_Barrier(MPI_COMM_WORLD);
    if(tot_spawned || tot_converted)
        message(0, "SFR: spawned %ld stars, converted %ld gas particles into stars\n", tot_spawned, tot_converted);

    walltime_measure("/Cooling/StarFormation");

    /* Now apply the wind model using the list of new stars.*/
    if(All.WindOn)
        winds_and_feedback(NewStars, NumNewStar, All.Time, hubble, tree);

    myfree(NewStars);
}

/* Get enough memory for new star slots. This may be excessively slow! Don't do it too often.
 * It is also not elegant, but I couldn't think of a better way. May be fragile and need updating
 * if memory allocation patterns change. */
static int *
sfr_reserve_slots(ActiveParticles * act, int * NewStars, int NumNewStar, ForceTree * tree)
{
        /* SlotsManager is below Nodes and ActiveParticleList,
         * so we need to move them out of the way before we extend Nodes.
         * This is quite slow, but need not be collective and is faster than a tree rebuild.
         * Try not to do this too often.*/
        message(1, "Need %d star slots, more than %d available. Try increasing SlotsIncreaseFactor on restart.\n", SlotsManager->info[4].size, SlotsManager->info[4].maxsize);
        /*Move the NewStar array to upper memory*/
        int * new_star_tmp = NULL;
        if(NewStars) {
            new_star_tmp = mymalloc2("newstartmp", NumNewStar*sizeof(int));
            memmove(new_star_tmp, NewStars, NumNewStar * sizeof(int));
            myfree(NewStars);
        }
        /*Move the tree to upper memory*/
        struct NODE * nodes_base_tmp=NULL;
        int *Father_tmp=NULL;
        int *ActiveParticle_tmp=NULL;
        if(force_tree_allocated(tree)) {
            nodes_base_tmp = mymalloc2("nodesbasetmp", tree->numnodes * sizeof(struct NODE));
            memmove(nodes_base_tmp, tree->Nodes_base, tree->numnodes * sizeof(struct NODE));
            myfree(tree->Nodes_base);
            Father_tmp = mymalloc2("Father_tmp", PartManager->MaxPart * sizeof(int));
            memmove(Father_tmp, tree->Father, PartManager->MaxPart * sizeof(int));
            myfree(tree->Father);
        }
        if(act->ActiveParticle) {
            ActiveParticle_tmp = mymalloc2("ActiveParticle_tmp", act->NumActiveParticle * sizeof(int));
            memmove(ActiveParticle_tmp, act->ActiveParticle, act->NumActiveParticle * sizeof(int));
            myfree(act->ActiveParticle);
        }
        /*Now we can extend the slots! */
        int atleast[6];
        int i;
        for(i = 0; i < 6; i++)
            atleast[i] = SlotsManager->info[i].maxsize;
        atleast[4] += NumNewStar;
        slots_reserve(1, atleast, SlotsManager);

        /*And now we need our memory back in the right place*/
        if(ActiveParticle_tmp) {
            act->ActiveParticle = mymalloc("ActiveParticle", sizeof(int)*(act->NumActiveParticle + PartManager->MaxPart - PartManager->NumPart));
            memmove(act->ActiveParticle, ActiveParticle_tmp, act->NumActiveParticle * sizeof(int));
            myfree(ActiveParticle_tmp);
        }
        if(force_tree_allocated(tree)) {
            tree->Father = mymalloc("Father", PartManager->MaxPart * sizeof(int));
            memmove(tree->Father, Father_tmp, PartManager->MaxPart * sizeof(int));
            myfree(Father_tmp);
            tree->Nodes_base = mymalloc("Nodes_base", tree->numnodes * sizeof(struct NODE));
            memmove(tree->Nodes_base, nodes_base_tmp, tree->numnodes * sizeof(struct NODE));
            myfree(nodes_base_tmp);
            /*Don't forget to update the Node pointer as well as Node_base!*/
            tree->Nodes = tree->Nodes_base - tree->firstnode;
        }
        if(new_star_tmp) {
            NewStars = mymalloc("NewStars", NumNewStar*sizeof(int));
            memmove(NewStars, new_star_tmp, NumNewStar * sizeof(int));
            myfree(new_star_tmp);
        }
        return NewStars;
}

static void
cooling_direct(int i, const double a3inv, const double hubble)
{
    /*  the actual time-step */
    double dloga = get_dloga_for_bin(P[i].TimeBin);
    double dtime = dloga / hubble;

    double ne = SPHP(i).Ne;	/* electron abundance (gives ionization state and mean molecular weight) */

    const double enttou = pow(SPH_EOMDensity(i) * a3inv, GAMMA_MINUS1) / GAMMA_MINUS1;

    /* Current internal energy including adiabatic change*/
    double uold = SPHP(i).Entropy * enttou;

    double redshift = 1./All.Time - 1;
    struct UVBG uvbg = get_local_UVBG(redshift, P[i].Pos, PartManager->CurrentParticleOffset);
    double unew = DoCooling(redshift, uold, SPHP(i).Density * a3inv, dtime, &uvbg, &ne, SPHP(i).Metallicity, All.MinEgySpec, P[i].HeIIIionized);

    SPHP(i).Ne = ne;
    /* Update the entropy. This is done after synchronizing kicks and drifts, as per run.c.*/
    SPHP(i).Entropy = unew / enttou;
    /* Cooling gas is not forming stars*/
    SPHP(i).Sfr = 0;
}

/* returns 1 if the particle is on the effective equation of state,
 * cooling via the relaxation equation and maybe forming stars.
 * 0 if the particle does not form stars, instead cooling normally.*/
int
sfreff_on_eeqos(const struct sph_particle_data * sph, const double a3inv)
{
    int flag = 0;
    /* no sfr: normal cooling*/
    if(!All.StarformationOn) {
        return 0;
    }

    if(sph->Density * a3inv >= sfr_params.PhysDensThresh)
        flag = 1;

    if(sfr_params.BHFeedbackUseTcool == 2) {
        const double enttou = pow(sph->EgyWtDensity * a3inv, GAMMA_MINUS1) / GAMMA_MINUS1;
        double unew = sph->Entropy * enttou;
        const double u_to_temp_fac = (4 / (8 - 5 * (1 - HYDROGEN_MASSFRAC))) * PROTONMASS / BOLTZMANN * GAMMA_MINUS1 * All.UnitEnergy_in_cgs / All.UnitMass_in_g;

        double temp = u_to_temp_fac * unew;

        if(temp >= 10*sfr_params.QuickLymanAlphaTempThresh)
            flag = 0;
    }

    if(sph->Density < sfr_params.OverDensThresh)
        flag = 0;

    if(sph->DelayTime > 0)
        flag = 0;   /* only normal cooling for particles in the wind */

    /* The model from 0904.2572 makes gas not star forming if more than 0.5 dex above
     * the effective equation of state (at z=0). This in practice means black hole heated.*/
    if(flag == 1 && sfr_params.BHFeedbackUseTcool == 2) {
        //Redshift is the argument
        double redshift = pow(a3inv, 1./3.)-1;
        struct UVBG uvbg = get_global_UVBG(redshift);
        double egyeff = get_egyeff(redshift, sph->Density, &uvbg);
        const double enttou = pow(sph->EgyWtDensity * a3inv, GAMMA_MINUS1) / GAMMA_MINUS1;
        double unew = sph->Entropy * enttou;
        /* 0.5 dex = 10^0.5 = 3.2 */
        if(unew >= egyeff * 3.2)
            flag = 0;
    }
    return flag;
}

/*Get the neutral fraction of a particle correctly, accounting for being on the star-forming equation of state*/
double get_neutral_fraction_sfreff(double redshift, struct particle_data * partdata, struct sph_particle_data * sphdata)
{
    double nh0;
    struct UVBG uvbg = get_local_UVBG(redshift, partdata->Pos, PartManager->CurrentParticleOffset);
    double physdens = sphdata->Density * All.cf.a3inv;

    if(!All.StarformationOn || sfr_params.QuickLymanAlphaProbability > 0 || !sfreff_on_eeqos(sphdata, All.cf.a3inv)) {
        /*This gets the neutral fraction for standard gas*/
        double eomdensity = sphdata->Density;
        if(DensityIndependentSphOn())
            eomdensity  = sphdata->EgyWtDensity;
        double InternalEnergy = sphdata->Entropy / GAMMA_MINUS1 * pow(eomdensity * All.cf.a3inv, GAMMA_MINUS1);
        nh0 = GetNeutralFraction(InternalEnergy, physdens, &uvbg, sphdata->Ne);
    }
    else {
        /* This gets the neutral fraction for gas on the star-forming equation of state.
         * This needs special handling because the cold clouds have a different neutral
         * fraction than the hot gas*/
        double dloga = get_dloga_for_bin(partdata->TimeBin);
        double dtime = dloga / All.cf.hubble;
        struct sfr_eeqos_data sfr_data = get_sfr_eeqos(partdata, sphdata, dtime, All.cf.a3inv);
        double nh0cold = GetNeutralFraction(sfr_params.EgySpecCold, physdens, &uvbg, sfr_data.ne);
        double nh0hot = GetNeutralFraction(sfr_data.egyhot, physdens, &uvbg, sfr_data.ne);
        nh0 =  nh0cold * sfr_data.cloudfrac + (1-sfr_data.cloudfrac) * nh0hot;
    }
    return nh0;
}

double get_helium_neutral_fraction_sfreff(int ion, double redshift, struct particle_data * partdata, struct sph_particle_data * sphdata)
{
    double helium;
    struct UVBG uvbg = get_local_UVBG(redshift, partdata->Pos, PartManager->CurrentParticleOffset);
    double physdens = sphdata->Density * All.cf.a3inv;

    if(!All.StarformationOn || sfr_params.QuickLymanAlphaProbability > 0 || !sfreff_on_eeqos(sphdata, All.cf.a3inv)) {
        /*This gets the neutral fraction for standard gas*/
        double eomdensity = sphdata->Density;
        if(DensityIndependentSphOn())
            eomdensity  = sphdata->EgyWtDensity;
        double InternalEnergy = sphdata->Entropy / GAMMA_MINUS1 * pow(eomdensity * All.cf.a3inv, GAMMA_MINUS1);
        helium = GetHeliumIonFraction(ion, InternalEnergy, physdens, &uvbg, sphdata->Ne);
    }
    else {
        /* This gets the neutral fraction for gas on the star-forming equation of state.
         * This needs special handling because the cold clouds have a different neutral
         * fraction than the hot gas*/
        double dloga = get_dloga_for_bin(partdata->TimeBin);
        double dtime = dloga / All.cf.hubble;
        struct sfr_eeqos_data sfr_data = get_sfr_eeqos(partdata, sphdata, dtime, All.cf.a3inv);
        double nh0cold = GetHeliumIonFraction(ion, sfr_params.EgySpecCold, physdens, &uvbg, sfr_data.ne);
        double nh0hot = GetHeliumIonFraction(ion, sfr_data.egyhot, physdens, &uvbg, sfr_data.ne);
        helium =  nh0cold * sfr_data.cloudfrac + (1-sfr_data.cloudfrac) * nh0hot;
    }
    return helium;
}
/* This function turns a particle into a star. It returns 1 if a particle was
 * converted and 2 if a new particle was spawned. This is used
 * above to set stars_{spawned|converted}*/
static int make_particle_star(int child, int parent, int placement)
{
    int retflag = 2;
    if(P[parent].Type != 0)
        endrun(7772, "Only gas forms stars, what's wrong?\n");

    /*Store the SPH particle slot properties, as the PI may be over-written
     *in slots_convert*/
    struct sph_particle_data oldslot = SPHP(parent);

    /*Convert the child slot to the new type.*/
    child = slots_convert(child, 4, placement, PartManager, SlotsManager);

    /*Set properties*/
    STARP(child).FormationTime = All.Time;
    STARP(child).BirthDensity = oldslot.Density;
    /*Copy metallicity*/
    STARP(child).Metallicity = oldslot.Metallicity;
    return retflag;
}

/* This function cools gas on the effective equation of state*/
static void
cooling_relaxed(int i, double dtime, const double a3inv, struct sfr_eeqos_data sfr_data)
{
    const double egyeff = sfr_params.EgySpecCold * sfr_data.cloudfrac + (1 - sfr_data.cloudfrac) * sfr_data.egyhot;
    const double Density = SPH_EOMDensity(i);
    const double densityfac = pow(Density * a3inv, GAMMA_MINUS1) / GAMMA_MINUS1;
    double egycurrent = SPHP(i).Entropy * densityfac;
    double trelax = sfr_data.trelax;
<<<<<<< HEAD
    if(sfr_params.BHFeedbackUseTcool == 1 && P[i].BHHeated)
=======
    if(P[i].BHHeated && sfr_params.BHFeedbackUseTcool == 1)
>>>>>>> 44d539e2
    {
        if(egycurrent > egyeff)
        {
            double redshift = 1./All.Time - 1;
            struct UVBG uvbg = get_local_UVBG(redshift, P[i].Pos, PartManager->CurrentParticleOffset);
            double ne = SPHP(i).Ne;
            /* In practice tcool << trelax*/
            double tcool = GetCoolingTime(redshift, egycurrent, SPHP(i).Density * All.cf.a3inv, &uvbg, &ne, SPHP(i).Metallicity);

<<<<<<< HEAD
            /* The point of the star-forming equation of state is to pressurize the gas. However,
             * when the gas has been heated above the equation of state it is pressurized and does not cool successfully.
             * This code uses the cooling time rather than the relaxation time.
             * This reduces the effect of black hole feedback marginally (a 5% reduction in star formation)
             * and dates from the earliest versions of this code available.
             * The main impact is on the high end of the black hole mass function: turning this off
             * removes most massive black holes. */
            if(tcool < trelax && tcool > 0)
                trelax = tcool;
=======
            /* If tcool is being used the exponential below is roughly zero. This could more compactly be written:
             * if(Injected_BH_Energy && egycurrent > egyeff)
             *      SPHP(i).Entropy = egyeff/densityfac.
             * In other words, any star-forming gas which is heated by a black hole instantaneously cools
             * to the effective equation of state temperature.
             * This reduces the effect of black hole feedback marginally (a 5% reduction in star formation)
             * and dates from the earliest versions of this code available.
             * The effect is relatively small because star-forming gas cools onto the effective equation
             * of state quickly anyway.
             * It is not clear to me (SPB) what this is modelling but removing it causes hot dense particles
             * with short timesteps to appear around the black holes and slows down the code.
             * Someone might want to check at some point if removing this condition helps or hinders
             * agreement with observations.*/
            if(tcool < trelax && tcool > 0)
                trelax = tcool;
            /* We set MaxSignalVel to be maximally the pressure in the cold phase,
             * since that dominates the density.
             * From hydra c_s = GAMMA P / rho and P = (S rho)^GAMMA*/
            double Pressure = pow(sfr_params.EgySpecCold * Density, GAMMA);
            SPHP(i).MaxSignalVel = DMIN(SPHP(i).MaxSignalVel, sqrt(GAMMA * Pressure / Density));
>>>>>>> 44d539e2
        }
        P[i].BHHeated = 0;
    }

    SPHP(i).Entropy =  (egyeff + (egycurrent - egyeff) * exp(-dtime / trelax)) /densityfac;
}

/*Forms stars according to the quick lyman alpha star formation criterion,
 * which forms stars with a constant probability (usually 1) if they are star forming.
 * Returns 1 if converted a particle to a star, 0 if not.*/
static int
quicklyastarformation(int i, const double a3inv)
{
    if(SPHP(i).Density <= sfr_params.OverDensThresh)
        return 0;

    const double enttou = pow(SPH_EOMDensity(i) * a3inv, GAMMA_MINUS1) / GAMMA_MINUS1;
    double unew = SPHP(i).Entropy * enttou;

    const double u_to_temp_fac = (4 / (8 - 5 * (1 - HYDROGEN_MASSFRAC))) * PROTONMASS / BOLTZMANN * GAMMA_MINUS1 * All.UnitEnergy_in_cgs / All.UnitMass_in_g;

    double temp = u_to_temp_fac * unew;

    if(temp >= sfr_params.QuickLymanAlphaTempThresh)
        return 0;

    if(get_random_number(P[i].ID + 1) < sfr_params.QuickLymanAlphaProbability)
        return 1;

    return 0;
}

/* Forms stars and winds.
 * Returns -1 if no star formed, otherwise returns the index of the particle which is to be made a star.
 * The star slot is not actually created here, but a particle for it is.
 */
static int
starformation(int i, double *localsfr, double * sum_sm, MyFloat * GradRho, const double a3inv, const double hubble)
{
    /*  the proper time-step */
    double dloga = get_dloga_for_bin(P[i].TimeBin);
    double dtime = dloga / hubble;
    int newstar = -1;

    struct sfr_eeqos_data sfr_data = get_sfr_eeqos(&P[i], &SPHP(i), dtime, a3inv);

    double smr = get_starformation_rate_full(i, GradRho, sfr_data, a3inv);

    double sm = smr * dtime;

    double p = sm / P[i].Mass;

    /* convert to Solar per Year.*/
    SPHP(i).Sfr = smr * (All.UnitMass_in_g / SOLAR_MASS) / (All.UnitTime_in_s / SEC_PER_YEAR);
    SPHP(i).Ne = sfr_data.ne;
    *sum_sm += P[i].Mass * (1 - exp(-p));
    *localsfr += SPHP(i).Sfr;

    double w = get_random_number(P[i].ID);
    SPHP(i).Metallicity += w * METAL_YIELD * (1 - exp(-p));

    /* upon start-up, we need to protect against dloga ==0 */
    if(dloga > 0 && P[i].TimeBin)
        cooling_relaxed(i, dtime, a3inv, sfr_data);

    double mass_of_star = find_star_mass(i);
    double prob = P[i].Mass / mass_of_star * (1 - exp(-p));

    int form_star = (get_random_number(P[i].ID + 1) < prob);
    if(form_star) {
        /* ok, make a star */
        newstar = i;
        /* If we get a fraction of the mass we need to create
         * a new particle for the star and remove mass from i.*/
        if(P[i].Mass >= 1.1 * mass_of_star)
            newstar = slots_split_particle(i, mass_of_star, PartManager);
    }

    /* Add the rest of the metals if we didn't form a star.
     * If we did form a star, add winds to the star-forming particle
     * that formed it if it is still around*/
    if(!form_star || newstar != i)	{
        SPHP(i).Metallicity += (1 - w) * METAL_YIELD * (1 - exp(-p));

        if(All.WindOn) {
            winds_make_after_sf(i, sm, All.Time);
        }
    }
    return newstar;
}

/* Get the parameters of the basic effective
 * equation of state model for a particle.*/
struct sfr_eeqos_data get_sfr_eeqos(struct particle_data * part, struct sph_particle_data * sph, double dtime, const double a3inv)
{
    struct sfr_eeqos_data data;
    /* Initialise data to something, just in case.*/
    data.trelax = sfr_params.MaxSfrTimescale;
    data.tsfr = sfr_params.MaxSfrTimescale;
    data.egyhot = sfr_params.EgySpecCold;
    data.cloudfrac = 0;
    data.ne = 0;

    /* This shall never happen, but just in case*/
    if(!All.StarformationOn || !sfreff_on_eeqos(sph, a3inv))
        return data;

    data.ne = sph->Ne;
    data.tsfr = sqrt(sfr_params.PhysDensThresh / (sph->Density * a3inv)) * sfr_params.MaxSfrTimescale;
    /*
     * gadget-p doesn't have this cap.
     * without the cap sm can be bigger than cloudmass.
    */
    if(data.tsfr < dtime)
        data.tsfr = dtime;

    double redshift = 1./All.Time - 1;
    struct UVBG uvbg = get_local_UVBG(redshift, part->Pos, PartManager->CurrentParticleOffset);

    double factorEVP = pow(sph->Density * a3inv / sfr_params.PhysDensThresh, -0.8) * sfr_params.FactorEVP;

    data.egyhot = sfr_params.EgySpecSN / (1 + factorEVP) + sfr_params.EgySpecCold;
    data.egycold = sfr_params.EgySpecCold;

    double tcool = GetCoolingTime(redshift, data.egyhot, sph->Density * a3inv, &uvbg, &data.ne, sph->Metallicity);
    double y = data.tsfr / tcool * data.egyhot / (sfr_params.FactorSN * sfr_params.EgySpecSN - (1 - sfr_params.FactorSN) * sfr_params.EgySpecCold);

    data.cloudfrac = 1 + 1 / (2 * y) - sqrt(1 / y + 1 / (4 * y * y));

    data.trelax = data.tsfr * (1 - data.cloudfrac) / data.cloudfrac / (sfr_params.FactorSN * (1 + factorEVP));
    return data;
}

static double get_starformation_rate_full(int i, MyFloat * GradRho, struct sfr_eeqos_data sfr_data, const double a3inv)
{
    if(!All.StarformationOn || !sfreff_on_eeqos(&SPHP(i), a3inv)) {
        return 0;
    }

    double cloudmass = sfr_data.cloudfrac * P[i].Mass;

    double rateOfSF = (1 - sfr_params.FactorSN) * cloudmass / sfr_data.tsfr;

    if (HAS(sfr_params.StarformationCriterion, SFR_CRITERION_MOLECULAR_H2)) {
        if(!GradRho)
            endrun(1, "GradRho not allocated but has SFR_CRITERION_MOLECULAR_H2. Should never happen!\n");
        rateOfSF *= get_sfr_factor_due_to_h2(i, GradRho);
    }
    if (HAS(sfr_params.StarformationCriterion, SFR_CRITERION_SELFGRAVITY)) {
        rateOfSF *= get_sfr_factor_due_to_selfgravity(i);
    }
    return rateOfSF;
}

/*Gets the effective energy*/
static double
get_egyeff(double redshift, double dens, struct UVBG * uvbg)
{
    double tsfr = sqrt(sfr_params.PhysDensThresh / (dens)) * sfr_params.MaxSfrTimescale;
    double factorEVP = pow(dens / sfr_params.PhysDensThresh, -0.8) * sfr_params.FactorEVP;
    double egyhot = sfr_params.EgySpecSN / (1 + factorEVP) + sfr_params.EgySpecCold;

    double ne = 0.5;
    double tcool = GetCoolingTime(redshift, egyhot, dens, uvbg, &ne, 0.0);

    double y = tsfr / tcool * egyhot / (sfr_params.FactorSN * sfr_params.EgySpecSN - (1 - sfr_params.FactorSN) * sfr_params.EgySpecCold);
    double x = 1 + 1 / (2 * y) - sqrt(1 / y + 1 / (4 * y * y));
    return egyhot * (1 - x) + sfr_params.EgySpecCold * x;
}

void init_cooling_and_star_formation(void)
{
    struct cooling_units coolunits;
    coolunits.CoolingOn = All.CoolingOn;
    coolunits.density_in_phys_cgs = All.UnitDensity_in_cgs * All.CP.HubbleParam * All.CP.HubbleParam;
    coolunits.uu_in_cgs = All.UnitEnergy_in_cgs / All.UnitMass_in_g;
    coolunits.tt_in_s = All.UnitTime_in_s / All.CP.HubbleParam;

    /* mean molecular weight assuming ZERO ionization NEUTRAL GAS*/
    double meanweight = 4.0 / (1 + 3 * HYDROGEN_MASSFRAC);

    /*Enforces a minimum internal energy in cooling. */
    All.MinEgySpec = 1 / meanweight * (1.0 / GAMMA_MINUS1) * (BOLTZMANN / PROTONMASS) * sfr_params.MinGasTemp / coolunits.uu_in_cgs;

    init_cooling(sfr_params.TreeCoolFile, sfr_params.MetalCoolFile, sfr_params.ReionHistFile, coolunits, &All.CP);
    /*Initialize the uv fluctuation table*/
    init_uvf_table(sfr_params.UVFluctuationFile, All.BoxSize, All.UnitLength_in_cm);

    if(!All.StarformationOn)
        return;

    sfr_params.OverDensThresh =
        sfr_params.CritOverDensity * All.CP.OmegaBaryon * 3 * All.CP.Hubble * All.CP.Hubble / (8 * M_PI * All.G);

    sfr_params.PhysDensThresh = sfr_params.CritPhysDensity * PROTONMASS / HYDROGEN_MASSFRAC / All.UnitDensity_in_cgs;

    sfr_params.EgySpecCold = 1 / meanweight * (1.0 / GAMMA_MINUS1) * (BOLTZMANN / PROTONMASS) * sfr_params.TempClouds;
    sfr_params.EgySpecCold *= All.UnitMass_in_g / All.UnitEnergy_in_cgs;

    /* mean molecular weight assuming FULL ionization */
    meanweight = 4 / (8 - 5 * (1 - HYDROGEN_MASSFRAC));

    sfr_params.EgySpecSN = 1 / meanweight * (1.0 / GAMMA_MINUS1) * (BOLTZMANN / PROTONMASS) * sfr_params.TempSupernova;
    sfr_params.EgySpecSN *= All.UnitMass_in_g / All.UnitEnergy_in_cgs;

    if(sfr_params.PhysDensThresh == 0)
    {
        double egyhot = sfr_params.EgySpecSN / sfr_params.FactorEVP;

        meanweight = 4 / (8 - 5 * (1 - HYDROGEN_MASSFRAC));	/* note: assuming FULL ionization */

        double u4 = 1 / meanweight * (1.0 / GAMMA_MINUS1) * (BOLTZMANN / PROTONMASS) * 1.0e4;
        u4 *= All.UnitMass_in_g / All.UnitEnergy_in_cgs;


        double dens = 1.0e6 * 3 * All.CP.Hubble * All.CP.Hubble / (8 * M_PI * All.G);

        double ne = 1.0;

        struct UVBG uvbg = {0};
        /*XXX: We set the threshold without metal cooling
         * and with zero ionization at z=0.
         * It probably make sense to set the parameters with
         * a metalicity dependence.
         * */
        const double tcool = GetCoolingTime(0, egyhot, dens, &uvbg, &ne, 0.0);

        const double coolrate = egyhot / tcool / dens;

        const double x = (egyhot - u4) / (egyhot - sfr_params.EgySpecCold);

        sfr_params.PhysDensThresh =
            x / pow(1 - x,
                    2) * (sfr_params.FactorSN * sfr_params.EgySpecSN - (1 -
                            sfr_params.FactorSN) * sfr_params.EgySpecCold) /
                        (sfr_params.MaxSfrTimescale * coolrate);

        message(0, "A0= %g  \n", sfr_params.FactorEVP);
        message(0, "Computed: PhysDensThresh= %g  (int units)         %g h^2 cm^-3\n", sfr_params.PhysDensThresh,
                sfr_params.PhysDensThresh / (PROTONMASS / HYDROGEN_MASSFRAC / All.UnitDensity_in_cgs));
        message(0, "EXPECTED FRACTION OF COLD GAS AT THRESHOLD = %g\n", x);
        message(0, "tcool=%g dens=%g egyhot=%g\n", tcool, dens, egyhot);

        dens = sfr_params.PhysDensThresh * 10;

        double neff;
        do
        {
            double egyeff = get_egyeff(0, dens, &uvbg);

            double peff = GAMMA_MINUS1 * dens * egyeff;

            const double fac = 1 / (log(dens * 1.025) - log(dens));
            neff = -log(peff) * fac;

            dens *= 1.025;
            egyeff = get_egyeff(0, dens, &uvbg);
            peff = GAMMA_MINUS1 * dens * egyeff;

            neff += log(peff) * fac;
        }
        while(neff > 4.0 / 3);

        message(0, "Run-away sets in for dens=%g\n", dens);
        message(0, "Dynamic range for quiescent star formation= %g\n", dens / sfr_params.PhysDensThresh);

        const double sigma = 10.0 / All.CP.Hubble * 1.0e-10 / pow(1.0e-3, 2);

        message(0, "Isotherm sheet central density: %g   z0=%g\n",
                M_PI * All.G * sigma * sigma / (2 * GAMMA_MINUS1) / u4,
                GAMMA_MINUS1 * u4 / (2 * M_PI * All.G * sigma));
    }

    if(All.WindOn) {
        init_winds(sfr_params.FactorSN, sfr_params.EgySpecSN, sfr_params.PhysDensThresh);
    }

}

static double
find_star_mass(int i)
{
    /*Quick Lyman Alpha always turns all of a particle into stars*/
    if(sfr_params.QuickLymanAlphaProbability > 0)
        return P[i].Mass;

    double mass_of_star =  All.MassTable[0] / sfr_params.Generations;
    if(mass_of_star > P[i].Mass) {
        /* if some mass has been stolen by BH, e.g */
        mass_of_star = P[i].Mass;
    }
    /* if we are the last particle */
    if(fabs(mass_of_star - P[i].Mass) / mass_of_star < 0.5) {
        mass_of_star = P[i].Mass;
    }
    return mass_of_star;
}

/********************
 *
 * The follow functions are from Desika and Gadget-P.
 * We really are mostly concerned about H2 here.
 *
 * You may need a license to run with these modess.

 * */

int sfr_need_to_compute_sph_grad_rho(void)
{
    if (HAS(sfr_params.StarformationCriterion, SFR_CRITERION_MOLECULAR_H2)) {
        return 1;
    }
    return 0;
}
static double ev_NH_from_GradRho(MyFloat gradrho[3], double hsml, double rho, double include_h)
{
    /* column density from GradRho, copied from gadget-p; what is it
     * calculating? */
    double gradrho_mag;
    if(rho<=0) {
        gradrho_mag = 0;
    } else {
        gradrho_mag = sqrt(gradrho[0]*gradrho[0]+gradrho[1]*gradrho[1]+gradrho[2]*gradrho[2]);
        if(gradrho_mag > 0) {gradrho_mag = rho*rho/gradrho_mag;} else {gradrho_mag=0;}
        if(include_h > 0) gradrho_mag += include_h*rho*hsml;
    }
    return gradrho_mag; // *(Z/Zsolar) add metallicity dependence
}

static double get_sfr_factor_due_to_h2(int i, MyFloat * GradRho) {
    /*  Krumholz & Gnedin fitting function for f_H2 as a function of local
     *  properties, from gadget-p; we return the enhancement on SFR in this
     *  function */
    double tau_fmol;
    double zoverzsun = SPHP(i).Metallicity/METAL_YIELD;
    tau_fmol = ev_NH_from_GradRho(&(GradRho[3*P[i].PI]),P[i].Hsml,SPHP(i).Density,1) * All.cf.a2inv;
    tau_fmol *= (0.1 + zoverzsun);
    if(tau_fmol>0) {
        tau_fmol *= 434.78*All.UnitDensity_in_cgs*All.CP.HubbleParam*All.UnitLength_in_cm;
        double y = 0.756*(1+3.1*pow(zoverzsun,0.365));
        y = log(1+0.6*y+0.01*y*y)/(0.6*tau_fmol);
        y = 1-0.75*y/(1+0.25*y);
        if(y<0) y=0;
        if(y>1) y=1;
        return y;

    } // if(tau_fmol>0)
    return 1.0;
}

static double get_sfr_factor_due_to_selfgravity(int i) {
    double divv = SPHP(i).DivVel * All.cf.a2inv;

    divv += 3.0*All.cf.hubble * All.cf.a * All.cf.a; // hubble-flow correction

    if(HAS(sfr_params.StarformationCriterion, SFR_CRITERION_CONVERGENT_FLOW)) {
        if( divv>=0 ) return 0; // restrict to convergent flows (optional) //
    }

    double dv2abs = (divv*divv
            + (SPHP(i).CurlVel*All.cf.a2inv)
            * (SPHP(i).CurlVel*All.cf.a2inv)
           ); // all in physical units
    double alpha_vir = 0.2387 * dv2abs/(All.G * SPHP(i).Density*All.cf.a3inv);

    double y = 1.0;

    if((alpha_vir < 1.0)
    || (SPHP(i).Density * All.cf.a3inv > 100. * sfr_params.PhysDensThresh)
    )  {
        y = 66.7;
    } else {
        y = 0.1;
    }
    // PFH: note the latter flag is an arbitrary choice currently set
    // -by hand- to prevent runaway densities from this prescription! //

    if (HAS(sfr_params.StarformationCriterion, SFR_CRITERION_CONTINUOUS_CUTOFF)) {
        // continuous cutoff w alpha_vir instead of sharp (optional) //
        y *= 1.0/(1.0 + alpha_vir);
    }
    return y;
}<|MERGE_RESOLUTION|>--- conflicted
+++ resolved
@@ -108,11 +108,10 @@
         sfr_params.Generations = param_get_int(ps, "Generations");
         sfr_params.MinGasTemp = param_get_double(ps, "MinGasTemp");
         sfr_params.BHFeedbackUseTcool = param_get_int(ps, "BHFeedbackUseTcool");
-<<<<<<< HEAD
+
         if(sfr_params.BHFeedbackUseTcool > 2 || sfr_params.BHFeedbackUseTcool < 0)
             endrun(0, "BHFeedbackUseTcool mode %d not supported\n", sfr_params.BHFeedbackUseTcool);
-=======
->>>>>>> 44d539e2
+
         /*Lyman-alpha forest parameters*/
         sfr_params.QuickLymanAlphaProbability = param_get_double(ps, "QuickLymanAlphaProbability");
         sfr_params.QuickLymanAlphaTempThresh = param_get_double(ps, "QuickLymanAlphaTempThresh");
@@ -534,11 +533,7 @@
     const double densityfac = pow(Density * a3inv, GAMMA_MINUS1) / GAMMA_MINUS1;
     double egycurrent = SPHP(i).Entropy * densityfac;
     double trelax = sfr_data.trelax;
-<<<<<<< HEAD
     if(sfr_params.BHFeedbackUseTcool == 1 && P[i].BHHeated)
-=======
-    if(P[i].BHHeated && sfr_params.BHFeedbackUseTcool == 1)
->>>>>>> 44d539e2
     {
         if(egycurrent > egyeff)
         {
@@ -548,7 +543,6 @@
             /* In practice tcool << trelax*/
             double tcool = GetCoolingTime(redshift, egycurrent, SPHP(i).Density * All.cf.a3inv, &uvbg, &ne, SPHP(i).Metallicity);
 
-<<<<<<< HEAD
             /* The point of the star-forming equation of state is to pressurize the gas. However,
              * when the gas has been heated above the equation of state it is pressurized and does not cool successfully.
              * This code uses the cooling time rather than the relaxation time.
@@ -558,28 +552,6 @@
              * removes most massive black holes. */
             if(tcool < trelax && tcool > 0)
                 trelax = tcool;
-=======
-            /* If tcool is being used the exponential below is roughly zero. This could more compactly be written:
-             * if(Injected_BH_Energy && egycurrent > egyeff)
-             *      SPHP(i).Entropy = egyeff/densityfac.
-             * In other words, any star-forming gas which is heated by a black hole instantaneously cools
-             * to the effective equation of state temperature.
-             * This reduces the effect of black hole feedback marginally (a 5% reduction in star formation)
-             * and dates from the earliest versions of this code available.
-             * The effect is relatively small because star-forming gas cools onto the effective equation
-             * of state quickly anyway.
-             * It is not clear to me (SPB) what this is modelling but removing it causes hot dense particles
-             * with short timesteps to appear around the black holes and slows down the code.
-             * Someone might want to check at some point if removing this condition helps or hinders
-             * agreement with observations.*/
-            if(tcool < trelax && tcool > 0)
-                trelax = tcool;
-            /* We set MaxSignalVel to be maximally the pressure in the cold phase,
-             * since that dominates the density.
-             * From hydra c_s = GAMMA P / rho and P = (S rho)^GAMMA*/
-            double Pressure = pow(sfr_params.EgySpecCold * Density, GAMMA);
-            SPHP(i).MaxSignalVel = DMIN(SPHP(i).MaxSignalVel, sqrt(GAMMA * Pressure / Density));
->>>>>>> 44d539e2
         }
         P[i].BHHeated = 0;
     }
