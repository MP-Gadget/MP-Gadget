--- conflicted
+++ resolved
@@ -6,55 +6,6 @@
 
 include $(CONFIG)
 
-<<<<<<< HEAD
-INCL = densitykernel.h \
-	forcetree.h \
-	hci.h \
-	petapm.h \
-	run.h \
-	timebinmgr.h \
-	treewalk.h \
-	partmanager.h \
-	cooling.h   \
-	cooling_rates.h cooling_qso_lightup.h \
-	domain.h   \
-	exchange.h \
-	slotsmanager.h     \
-	checkpoint.h \
-	physconst.h   \
-	sfr_eff.h \
-	stats.h \
-	winds.h \
-	timefac.h \
-	blackhole.h bhdynfric.h bhinfo.h \
-	gravity.h \
-	cosmology.h \
-	drift.h     \
-	fof.h  \
-	gravshort.h  \
-	petaio.h  \
-	powerspectrum.h  \
-	timestep.h  \
-	walltime.h \
-	neutrinos_lra.h \
-	omega_nu_single.h \
-	plane.h \
-utils/unitsystem.h \
-utils/peano.h \
-utils/interp.h \
-utils/paramset.h \
-utils/endrun.h \
-utils/memory.h \
-utils/mpsort.h \
-utils/mymalloc.h \
-utils/system.h \
-utils/event.h \
-utils/openmpsort.h \
-utils/spinlocks.h \
-utils/string.h
-
-=======
->>>>>>> 48373970
 UTILS_TESTED = memory openmpsort interp peano
 UTILS_MPI_TESTED = mpsort
 
