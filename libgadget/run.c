#include <mpi.h>
#include <stdio.h>
#include <stdlib.h>
#include <string.h>
#include <math.h>
#include <unistd.h>
#include <ctype.h>
#include <omp.h>

#include "utils.h"

#include "walltime.h"
#include "gravity.h"
#include "density.h"
#include "domain.h"
#include "run.h"
#include "init.h"
#include "cooling.h"
#include "checkpoint.h"
#include "petaio.h"
#include "petapm.h"
#include "timestep.h"
#include "drift.h"
#include "forcetree.h"
#include "blackhole.h"
#include "hydra.h"
#include "sfr_eff.h"
#include "metal_return.h"
#include "slotsmanager.h"
#include "hci.h"
#include "fof.h"
#include "cooling_qso_lightup.h"
#include "lightcone.h"
#include "timefac.h"
<<<<<<< HEAD
#include "uvbg.h"

/* stats.c only used here */
void energy_statistics(FILE * FdEnergy, const double Time,  struct part_manager_type * PartManager);
/*!< file handle for energy.txt log-file. */
static FILE * FdEnergy;
static FILE  *FdCPU;    /*!< file handle for cpu.txt log-file. */
static FILE *FdSfr;     /*!< file handle for sfr.txt log-file. */
static FILE *FdBlackHoles;  /*!< file handle for blackholes.txt log-file. */
static FILE *FdBlackholeDetails;  /*!< file handle for BlackholeDetails binary file. */
static FILE *FdHelium; /* < file handle for the Helium reionization log file helium.txt */
=======
#include "neutrinos_lra.h"
#include "stats.h"
>>>>>>> f6b7a41a

static struct ClockTable Clocks;

/*! \file run.c
 *  \brief  iterates over timesteps, main loop
 */

/*! This structure contains parameters local to the run module.*/
static struct run_params
{
    double SlotsIncreaseFactor; /* !< What percentage to increase the slot allocation by when requested*/
    int OutputDebugFields;      /* Flag whether to include a lot of debug output in snapshots*/

    double RandomParticleOffset; /* If > 0, a random shift of max RandomParticleOffset * BoxSize is applied to every particle
                                  * every time a full domain decomposition is done. The box is periodic and the offset
                                  * is subtracted on output, so this only affects the internal gravity solver.
                                  * The purpose of this is to avoid correlated errors in the tree code, which occur when
                                  * the tree opening conditions are similar in every timestep and accumulate over a
                                  * long period of time. Upstream Arepo says this substantially improves momentum conservation,
                                  * and it has the side-effect of guarding against periodicity bugs.
                                  */
    /* Cosmology */
    Cosmology CP;

    /* Code options */
    int CoolingOn;  /* if cooling is enabled */
    int HydroOn;  /*  if hydro force is enabled */
    int DensityOn;  /*  if SPH density computation is enabled */
    int TreeGravOn;     /* tree gravity force is enabled*/

    int BlackHoleOn;  /* if black holes are enabled */
    int StarformationOn;  /* if star formation is enabled */
    int MetalReturnOn; /* If late return of metals from AGB stars is enabled*/
    int LightconeOn;    /* Enable the light cone module,
                           which writes a list of particles to a file as they cross a light cone*/

    int MaxDomainTimeBinDepth; /* We should redo domain decompositions every timestep, after the timestep hierarchy gets deeper than this.
                                  Essentially forces a domain decompositon every 2^MaxDomainTimeBinDepth timesteps.*/
    int FastParticleType; /*!< flags a particle species to exclude timestep calculations.*/
    /* parameters determining output frequency */
    double PairwiseActiveFraction; /* Fraction of particles active for which we do a pairwise computation instead of a tree*/

    /* parameters determining output frequency */
    double AutoSnapshotTime;    /*!< cpu-time between regularly generated snapshots. */
    double TimeBetweenSeedingSearch; /*Factor to multiply TimeInit by to find the next seeding check.*/

    double TimeMax;			/*!< marks the point of time until the simulation is to be evolved */

    int Nmesh;

    /* variables that keep track of cumulative CPU consumption */

    double TimeLimitCPU;

    /*! The scale of the short-range/long-range force split in units of FFT-mesh cells */
    double Asmth;
    enum ShortRangeForceWindowType ShortRangeForceWindowType;

    /* some filenames */
    char OutputDir[100],
         FOFFileBase[100];

    int SnapshotWithFOF; /*Flag that doing FOF for snapshot outputs is on*/

    int RandomSeed; /*Initial seed for the random number table*/
} All;

/*Set the global parameters*/
void
set_all_global_params(ParameterSet * ps)
{
    int ThisTask;
    MPI_Comm_rank(MPI_COMM_WORLD, &ThisTask);
    if(ThisTask == 0) {
        /* Start reading the values */
        param_get_string2(ps, "OutputDir", All.OutputDir, sizeof(All.OutputDir));
        param_get_string2(ps, "FOFFileBase", All.FOFFileBase, sizeof(All.FOFFileBase));

        All.CP.CMBTemperature = param_get_double(ps, "CMBTemperature");
        All.CP.RadiationOn = param_get_int(ps, "RadiationOn");
        All.CP.Omega0 = param_get_double(ps, "Omega0");
        All.CP.OmegaBaryon = param_get_double(ps, "OmegaBaryon");
        All.CP.OmegaLambda = param_get_double(ps, "OmegaLambda");
        All.CP.Omega_fld = param_get_double(ps, "Omega_fld");
        if(All.CP.OmegaLambda > 0 && All.CP.Omega_fld > 0)
            endrun(0, "Cannot have OmegaLambda and Omega_fld (evolving dark energy) at the same time!\n");
        All.CP.w0_fld = param_get_double(ps,"w0_fld");
        All.CP.wa_fld = param_get_double(ps,"wa_fld");
        All.CP.Omega_ur = param_get_double(ps, "Omega_ur");
        All.CP.HubbleParam = param_get_double(ps, "HubbleParam");

        All.OutputDebugFields = param_get_int(ps, "OutputDebugFields");

        All.TimeMax = param_get_double(ps, "TimeMax");
        All.Asmth = param_get_double(ps, "Asmth");
        All.ShortRangeForceWindowType = (enum ShortRangeForceWindowType) param_get_enum(ps, "ShortRangeForceWindowType");
        All.Nmesh = param_get_int(ps, "Nmesh");

        All.CoolingOn = param_get_int(ps, "CoolingOn");
        All.HydroOn = param_get_int(ps, "HydroOn");
        All.DensityOn = param_get_int(ps, "DensityOn");
        All.TreeGravOn = param_get_int(ps, "TreeGravOn");
        All.LightconeOn = param_get_int(ps, "LightconeOn");
        All.FastParticleType = param_get_int(ps, "FastParticleType");
        All.PairwiseActiveFraction = param_get_double(ps, "PairwiseActiveFraction");
        All.TimeLimitCPU = param_get_double(ps, "TimeLimitCPU");
        All.AutoSnapshotTime = param_get_double(ps, "AutoSnapshotTime");
        All.TimeBetweenSeedingSearch = param_get_double(ps, "TimeBetweenSeedingSearch");
        All.RandomParticleOffset = param_get_double(ps, "RandomParticleOffset");
        /* Convert to a fraction of the box, from a fraction of a PM mesh cell*/
        All.RandomParticleOffset /= All.Nmesh;

        All.SlotsIncreaseFactor = param_get_double(ps, "SlotsIncreaseFactor");

        All.SnapshotWithFOF = param_get_int(ps, "SnapshotWithFOF");

        All.RandomSeed = param_get_int(ps, "RandomSeed");

        All.BlackHoleOn = param_get_int(ps, "BlackHoleOn");

        All.StarformationOn = param_get_int(ps, "StarformationOn");
        All.MetalReturnOn = param_get_int(ps, "MetalReturnOn");
        All.MaxDomainTimeBinDepth = param_get_int(ps, "MaxDomainTimeBinDepth");

        /*Massive neutrino parameters*/
        All.CP.MassiveNuLinRespOn = param_get_int(ps, "MassiveNuLinRespOn");
        All.CP.HybridNeutrinosOn = param_get_int(ps, "HybridNeutrinosOn");
        All.CP.MNu[0] = param_get_double(ps, "MNue");
        All.CP.MNu[1] = param_get_double(ps, "MNum");
        All.CP.MNu[2] = param_get_double(ps, "MNut");
        All.CP.HybridVcrit = param_get_double(ps, "Vcrit");
        All.CP.HybridNuPartTime = param_get_double(ps, "NuPartTime");
        if(All.CP.MassiveNuLinRespOn && !All.CP.RadiationOn)
            endrun(2, "You have enabled (kspace) massive neutrinos without radiation, but this will give an inconsistent cosmology!\n");
        /*End massive neutrino parameters*/

        if(All.StarformationOn != 0 && All.CoolingOn == 0)
        {
                endrun(1, "You try to use the code with star formation enabled,\n"
                          "but you did not switch on cooling.\nThis mode is not supported.\n");
        }
    }
    MPI_Bcast(&All, sizeof(All), MPI_BYTE, 0, MPI_COMM_WORLD);
}

int find_last_snapshot(void)
{
    int RestartSnapNum = find_last_snapnum(All.OutputDir);
    message(0, "Last Snapshot number is %d.\n", RestartSnapNum);
    return RestartSnapNum;
}

/*! This function performs the initial set-up of the simulation. First, the
 *  parameterfile is set, then routines for setting units, reading
 *  ICs/restart-files are called, auxialiary memory is allocated, etc.
 */
inttime_t
begrun(const int RestartSnapNum, struct header_data * head)
{
    petapm_module_init(omp_get_max_threads());
    petaio_init();
    walltime_init(&Clocks);

    *head = petaio_read_header(RestartSnapNum, All.OutputDir, &All.CP);
    /*Set Nmesh to triple the mean grid spacing of the dark matter by default.*/
    if(All.Nmesh  < 0)
        All.Nmesh = 3*pow(2, (int)(log(head->NTotal[1])/3./log(2)) );
    if(head->neutrinonk <= 0)
        head->neutrinonk = All.Nmesh;

    slots_init(All.SlotsIncreaseFactor * PartManager->MaxPart, SlotsManager);
    /* Enable the slots: stars and BHs are allocated if there are some,
     * or if some will form*/
    if(head->NTotalInit[0] > 0)
        slots_set_enabled(0, sizeof(struct sph_particle_data), SlotsManager);
    if(All.StarformationOn || head->NTotalInit[4] > 0)
        slots_set_enabled(4, sizeof(struct star_particle_data), SlotsManager);
    if(All.BlackHoleOn || head->NTotalInit[5] > 0)
        slots_set_enabled(5, sizeof(struct bh_particle_data), SlotsManager);

    const struct UnitSystem units = get_unitsystem(head->UnitLength_in_cm, head->UnitMass_in_g, head->UnitVelocity_in_cm_per_s);
    /* convert some physical input parameters to internal units */
    init_cosmology(&All.CP, head->TimeIC, units);

    check_units(&All.CP, units);

#ifdef DEBUG
    char * pidfile = fastpm_strdup_printf("%s/%s", All.OutputDir, "PIDs.txt");

    MPIU_write_pids(pidfile);
    myfree(pidfile);
#endif

    init_forcetree_params(All.FastParticleType);

    init_cooling_and_star_formation(All.CoolingOn, All.StarformationOn, &All.CP, head->MassTable[0], head->BoxSize, units);

    gravshort_fill_ntab(All.ShortRangeForceWindowType, All.Asmth);

    set_random_numbers(All.RandomSeed);

    if(All.LightconeOn)
        lightcone_init(&All.CP, head->TimeSnapshot, head->UnitLength_in_cm, All.OutputDir);

    init_timeline(RestartSnapNum, All.TimeMax, head, All.SnapshotWithFOF);

    /* Get the nk and do allocation. */
    if(All.CP.MassiveNuLinRespOn)
        init_neutrinos_lra(head->neutrinonk, head->TimeIC, All.TimeMax, All.CP.Omega0, &All.CP.ONu, All.CP.UnitTime_in_s, CM_PER_MPC);

    /* ... read initial model and initialise the times*/
    inttime_t ti_init = init(RestartSnapNum, All.OutputDir, head, &All.CP);

    if(RestartSnapNum < 0) {
        DomainDecomp ddecomp[1] = {0};
        domain_decompose_full(ddecomp); /* do initial domain decomposition (gives equal numbers of particles) so density() is safe*/
        /* On first run, generate smoothing lengths and set initial entropies based on CMB temperature*/
        setup_smoothinglengths(RestartSnapNum, ddecomp, &All.CP, All.BlackHoleOn, get_MinEgySpec(), units.UnitInternalEnergy_in_cgs, ti_init, head->TimeSnapshot, head->NTotalInit[0]);
        domain_free(ddecomp);
    }
    else
        /* When we restart, validate the SPH properties of the particles.
         * This also allows us to increase MinEgySpec on a restart if we choose.*/
        check_density_entropy(&All.CP, get_MinEgySpec(), head->TimeSnapshot);

    return ti_init;
}

/* Small function to decide - collectively - whether to use pairwise gravity this step*/
static int
use_pairwise_gravity(ActiveParticles * Act, struct part_manager_type * PartManager)
{
    /* Find total number of active particles*/
    int64_t total_active, total_particle;
    MPI_Allreduce(&Act->NumActiveParticle, &total_active, 1, MPI_INT64, MPI_SUM, MPI_COMM_WORLD);
    MPI_Allreduce(&PartManager->NumPart, &total_particle, 1, MPI_INT64, MPI_SUM, MPI_COMM_WORLD);

    /* Since the pairwise step is O(N^2) and tree is O(NlogN) we should scale the condition like O(N)*/
    return total_active < All.PairwiseActiveFraction * total_particle;
}

/*! This routine contains the main simulation loop that iterates over
 * single timesteps. The loop terminates when the cpu-time limit is
 * reached, when a `stop' file is found in the output directory, or
 * when the simulation ends because we arrived at TimeMax.
 */
void
run(const int RestartSnapNum, const inttime_t ti_init, const struct header_data * header)
{
    /*Number of timesteps performed this run*/
    int NumCurrentTiStep = 0;
    /*Is gas physics enabled?*/
    int GasEnabled = SlotsManager->info[0].enabled;

    HCIManager HCI_DEFAULT_MANAGER[1] = {0};
    hci_init(HCI_DEFAULT_MANAGER, All.OutputDir, All.TimeLimitCPU, All.AutoSnapshotTime, All.SnapshotWithFOF);

    const struct UnitSystem units = get_unitsystem(header->UnitLength_in_cm, header->UnitMass_in_g, header->UnitVelocity_in_cm_per_s);

    int SnapshotFileCount = RestartSnapNum;

    const double MinEgySpec = get_MinEgySpec();

    PetaPM pm = {0};
<<<<<<< HEAD
    gravpm_init_periodic(&pm, All.BoxSize, All.Asmth, All.Nmesh, All.G);
    
    /*define excursion set PetaPM structs*/
    /*because we need to FFT 3 grids, and we can't separate sets of regions, we need 3 PetaPM structs */
    /*also, we will need different pencils and layouts due to different zero cells*/
    /*NOTE: this produces three identical communicators TODO: write a quick way to give them all the same communicator*/    
    PetaPM pm_mass = {0};
    PetaPM pm_star = {0};
    PetaPM pm_sfr = {0};
    if(All.ExcursionSetReionOn){
        petapm_init(&pm_mass, All.BoxSize, All.Asmth, All.UVBGdim, All.G, MPI_COMM_WORLD);
        petapm_init(&pm_star, All.BoxSize, All.Asmth, All.UVBGdim, All.G, MPI_COMM_WORLD);
        petapm_init(&pm_sfr, All.BoxSize, All.Asmth, All.UVBGdim, All.G, MPI_COMM_WORLD);
    }
=======
    gravpm_init_periodic(&pm, PartManager->BoxSize, All.Asmth, All.Nmesh, All.CP.GravInternal);
>>>>>>> f6b7a41a

    DomainDecomp ddecomp[1] = {0};

    /* Stored scale factor of the next black hole seeding check*/
    double TimeNextSeedingCheck = header->TimeSnapshot;

    walltime_measure("/Misc");
    struct OutputFD fds;
    open_outputfiles(RestartSnapNum, &fds, All.OutputDir, All.BlackHoleOn, All.StarformationOn);

    write_cpu_log(NumCurrentTiStep, header->TimeSnapshot, fds.FdCPU, Clocks.ElapsedTime); /* produce some CPU usage info */

    DriftKickTimes times = init_driftkicktime(ti_init);

    double atime = get_atime(times.Ti_Current);

    while(1) /* main loop */
    {
        /* Find next synchronization point and the timebins active during this timestep.
         *
         * Note that on startup, P[i].TimeBin == 0 for all particles,
         * all bins except the zeroth are inactive and so we return 0 from this function.
         * This ensures we run the force calculation for the first timestep.
         */
        inttime_t Ti_Next = find_next_kick(times.Ti_Current, times.mintimebin);
        inttime_t Ti_Last = times.Ti_Current;

        times.Ti_Current = Ti_Next;

        /*Convert back to floating point time*/
        double newatime = get_atime(times.Ti_Current);
        if(newatime < atime)
            endrun(1, "Negative timestep: %g New Time: %g Old time %g!\n", newatime - atime, newatime, atime);
        atime = newatime;

        /* Compute the list of particles that cross a lightcone and write it to disc.*/
        if(All.LightconeOn)
            lightcone_compute(atime, PartManager->BoxSize, &All.CP, Ti_Last, Ti_Next);

        int is_PM = is_PM_timestep(&times);

        SyncPoint * next_sync; /* if we are out of planned sync points, terminate */
        SyncPoint * planned_sync; /* NULL; if the step is not a planned sync point. */

        next_sync = find_next_sync_point(times.Ti_Current);
        planned_sync = find_current_sync_point(times.Ti_Current);

        HCIAction action[1];

        hci_action_init(action); /* init to no action */

        int stop = 0;

        if(is_PM) {
            /* query HCI requests only on PM step; where kick and drifts are synced */
            stop = hci_query(HCI_DEFAULT_MANAGER, action);

            if(action->type == HCI_TERMINATE) {
                endrun(0, "Human triggered termination.\n");
            }
        }

        double rel_random_shift[3] = {0};
        if(NumCurrentTiStep > 0 && is_PM  && All.RandomParticleOffset > 0) {
            update_random_offset(PartManager, rel_random_shift, All.RandomParticleOffset);
        }

        int extradomain = is_timebin_active(times.mintimebin + All.MaxDomainTimeBinDepth, times.Ti_Current);
        /* drift and ddecomp decomposition */
        /* at first step this is a noop */
        if(extradomain || is_PM) {
            /* Sync positions of all particles */
            drift_all_particles(Ti_Last, times.Ti_Current, &All.CP, rel_random_shift);
            /* full decomposition rebuilds the domain, needs keys.*/
            domain_decompose_full(ddecomp);
        } else {
            /* FIXME: add a parameter for ddecomp_decompose_incremental */
            /* currently we drift all particles every step */
            /* If it is not a PM step, do a shorter version
             * of the ddecomp decomp which just exchanges particles.*/
            struct DriftData drift;
            drift.CP = &All.CP;
            drift.ti0 = Ti_Last;
            drift.ti1 = times.Ti_Current;
            domain_maintain(ddecomp, &drift);
        }
        update_lastactive_drift(&times);


        ActiveParticles Act = {0};
        rebuild_activelist(&Act, &times, NumCurrentTiStep, atime);

        set_random_numbers(All.RandomSeed + times.Ti_Current);

        /* Are the particle neutrinos gravitating this timestep?
         * If so we need to add them to the tree.*/
        int HybridNuTracer = hybrid_nu_tracer(&All.CP, atime);

        /* Collective: total number of active particles must be small enough*/
        int pairwisestep = use_pairwise_gravity(&Act, PartManager);

        MyFloat * GradRho = NULL;
        if(sfr_need_to_compute_sph_grad_rho())
            GradRho = (MyFloat *) mymalloc2("SPH_GradRho", sizeof(MyFloat) * 3 * SlotsManager->info[0].size);

        /* Need to rebuild the force tree because all TopLeaves are out of date.*/
        ForceTree Tree = {0};
        force_tree_rebuild(&Tree, ddecomp, HybridNuTracer, !pairwisestep && All.TreeGravOn, All.OutputDir);

        /* density() happens before gravity because it also initializes the predicted variables.
        * This ensures that prediction consistently uses the grav and hydro accel from the
        * timestep before this one, which matches Gadget-2/3. It was tested to make a small difference,
        * since prediction is only really used for artificial viscosity.
        *
        * Doing it first also means the density is up to date for
        * adaptive gravitational softenings. */
        if(GasEnabled)
        {
            /*Allocate the memory for predicted SPH data.*/
            struct sph_pred_data sph_predicted = slots_allocate_sph_pred_data(SlotsManager->info[0].size);

            if(All.DensityOn)
                density(&Act, 1, DensityIndependentSphOn(), All.BlackHoleOn, MinEgySpec, times, &All.CP, &sph_predicted, GradRho, &Tree);  /* computes density, and pressure */

            /***** update smoothing lengths in tree *****/
            force_update_hmax(Act.ActiveParticle, Act.NumActiveParticle, &Tree, ddecomp);
            /***** hydro forces *****/
            MPIU_Barrier(MPI_COMM_WORLD);

            /* adds hydrodynamical accelerations  and computes du/dt  */
            if(All.HydroOn)
                hydro_force(&Act, atime, &sph_predicted, MinEgySpec, times, &All.CP, &Tree);

            /* Scratch data cannot be used checkpoint because FOF does an exchange.*/
            slots_free_sph_pred_data(&sph_predicted);
        }

        /* The opening criterion for the gravtree
        * uses the *total* gravitational acceleration
        * from the last timestep, GravPM+GravAccel.
        * So we must compute GravAccel for this timestep
        * before gravpm_force() writes the PM acc. for
        * this timestep to GravPM. Note initially both
        * are zero and so the tree is opened maximally
        * on the first timestep.*/
        const double rho0 = All.CP.Omega0 * 3 * All.CP.Hubble * All.CP.Hubble / (8 * M_PI * All.CP.GravInternal);

        if(All.TreeGravOn) {
            /* Do a short range pairwise only step if desired*/
            if(pairwisestep) {
                struct gravshort_tree_params gtp = get_gravshort_treepar();
                grav_short_pair(&Act, &pm, &Tree, gtp.Rcut, rho0, HybridNuTracer, All.FastParticleType);
            }
            else
                grav_short_tree(&Act, &pm, &Tree, rho0, HybridNuTracer, All.FastParticleType);
        }

        /* We use the total gravitational acc.
        * to open the tree and total acc for the timestep.
        * Note that any of (GravAccel, GravPM,
        * HydroAccel) may change much faster than
        * the total acc.
        * We do the same as Gadget-2, but one could
        * instead use short-range tree acc. only
        * for opening angle or short-range timesteps,
        * or include hydro in the opening angle.*/
        if(is_PM)
        {
            gravpm_force(&pm, &Tree, &All.CP, atime, units.UnitLength_in_cm, All.OutputDir, header->TimeIC, All.FastParticleType);

            /* compute and output energy statistics if desired. */
            if(fds.FdEnergy)
                energy_statistics(fds.FdEnergy, atime, PartManager);
        }

        MPIU_Barrier(MPI_COMM_WORLD);
        message(0, "Forces computed.\n");

        /* Update velocity to Ti_Current; this synchronizes TiKick and TiDrift for the active particles
         * and sets Ti_Kick in the times structure.*/
        if(is_PM) {
            apply_PM_half_kick(&All.CP, &times);
        }

        /* Need a scale factor for entropy and velocity limiters*/
        apply_half_kick(&Act, &All.CP, &times, atime, MinEgySpec);

<<<<<<< HEAD
        int didfof = 0;

        /* get syncpoint variables for Excursion set (here) and snapshot saving (later) */

        int WriteSnapshot = 0;
        int WriteFOF = 0;
        int CalcUVBG = 0;

        if(planned_sync) {
            WriteSnapshot |= planned_sync->write_snapshot;
            WriteFOF |= planned_sync->write_fof;
            CalcUVBG |= planned_sync->calc_uvbg;
        }

=======
>>>>>>> f6b7a41a
        /* Cooling and extra physics show up as a source term in the evolution equations.
         * Formally you can write the structure of the partial differential equations:
           dU/dt +  div(F) = S
         * where the cooling, BH and SFR are the source term S.
         * The extra physics is done after the kick, using a Strang split operator.
         * Gadget3/Arepo tries to follow the general operator splitting ansatz (often called Strang splitting).
         * Here you alternate the evolution under the operator generating the time evolution of the homogenous system (ie, without S)
         * with the operator generating the time evolution under the source function alone.
         * This means to advance the full system by dt, you first evolve dU/dt = S
         * by dt, and then dU/dt +  div(F) = 0 by dt.
         * [Actually, for second-order convergence in time, you should rather evolve S for dt/2, then the homogenous part for dt, and then S again for dt/2.]

         * The operator-split approach offers a number of practical advantages when the source function is stiff.
         * You can, for example, solve dU/dt = S in a robust and stable fashion with an implict solver, whereas the Gadget2 approach is severely challenged
         * and either requires an artficial clipping of the maximum allowed cooling rate, or a severe reduction of the timestep, otherwise the
         * predicted entropy due to cooling someting during the timestep can become severely wrong. Also, the source term approach can be easily
         * used to treat effectively instantaneous injections of energy (like from BHs), which is again hard to properly incorporate in the
         * time-integration approach where you want to have a "full" dU/dt all times. (Volker Springel 2020).
         */
        if(GasEnabled)
        {
            /* Do this before sfr and bh so the gas hsml always contains DesNumNgb neighbours.*/
            if(All.MetalReturnOn) {
                double AvgGasMass = All.CP.OmegaBaryon * 3 * All.CP.Hubble * All.CP.Hubble / (8 * M_PI * All.CP.GravInternal) * pow(PartManager->BoxSize, 3) / header->NTotalInit[0];
                metal_return(&Act, ddecomp, &All.CP, atime, AvgGasMass);
            }

            /* this will find new black hole seed halos.
             * Note: the FOF code does not know about garbage particles,
             * so ensure we do not have garbage present when we call this.
             * Also a good idea to only run it on a PM step.
             * This does not break the tree because the new black holes do not move or change mass, just type.
             * It does not matter that the velocities are half a step off because they are not used in the FoF code.*/
<<<<<<< HEAD
            /* (jdavies): I have moved the excursion set here because we need to FOF group numbers for the
             *  escape fraction scaling, and all syncpoints should be PM steps */
            if (is_PM && ((All.BlackHoleOn && All.Time >= TimeNextSeedingCheck) ||
                (during_helium_reionization(1/All.Time - 1) && need_change_helium_ionization_fraction(All.Time)) ||
                 (CalcUVBG && All.ExcursionSetReionOn))) {

                /* Seeding */
                FOFGroups fof = fof_fof(&Tree, MPI_COMM_WORLD);
                if(All.BlackHoleOn && All.Time >= TimeNextSeedingCheck) {
                    fof_seed(&fof, &Tree, &Act, MPI_COMM_WORLD);
                    TimeNextSeedingCheck = All.Time * All.TimeBetweenSeedingSearch;
=======
            if (is_PM && ((All.BlackHoleOn && atime >= TimeNextSeedingCheck) ||
                (during_helium_reionization(1/atime - 1) && need_change_helium_ionization_fraction(atime)))) {

                /* Seeding: builds its own tree.*/
                FOFGroups fof = fof_fof(ddecomp, 0, MPI_COMM_WORLD);
                if(All.BlackHoleOn && atime >= TimeNextSeedingCheck) {
                    fof_seed(&fof, &Act, atime, MPI_COMM_WORLD);
                    TimeNextSeedingCheck = atime * All.TimeBetweenSeedingSearch;
>>>>>>> f6b7a41a
                }

                if(during_helium_reionization(1/atime - 1)) {
                    /* Helium reionization by switching on quasar bubbles*/
                    do_heiii_reionization(atime, &fof, ddecomp, &All.CP, units.UnitInternalEnergy_in_cgs, fds.FdHelium);
                }
                //excursion set reionisation
                if(CalcUVBG && All.ExcursionSetReionOn) {
                    calculate_uvbg(&pm_mass, &pm_star, &pm_sfr, WriteSnapshot, SnapshotFileCount);
                    message(0,"uvbg calculated\n");
                }
                fof_finish(&fof);
            }

            if(is_PM) {
                /*Rebuild the force tree we freed in gravpm to save memory. Means might be two trees during FOF.*/
                force_tree_rebuild(&Tree, ddecomp, HybridNuTracer, 0, All.OutputDir);
            }

            /* Black hole accretion and feedback */
            if(All.BlackHoleOn) {
                blackhole(&Act, atime, &All.CP, &Tree, units, fds.FdBlackHoles, fds.FdBlackholeDetails);
            }

            /**** radiative cooling and star formation *****/
            if(All.CoolingOn)
<<<<<<< HEAD
                cooling_and_starformation(&Act, &Tree, GradRho, FdSfr);
            
=======
                cooling_and_starformation(&Act, atime, get_dloga_for_bin(times.mintimebin, times.Ti_Current), &Tree, &All.CP, GradRho, fds.FdSfr);
>>>>>>> f6b7a41a

        }
        /* We don't need this timestep's tree anymore.*/
        force_tree_free(&Tree);

        if(GradRho) {
            myfree(GradRho);
            GradRho = NULL;
        }

        /* If a snapshot is requested, write it.         *
         * We only attempt to output on sync points. This is the only chance where all variables are
         * synchronized in a consistent state in a K(KDDK)^mK scheme.
         */

        if(is_PM) { /* the if here is unnecessary but to signify checkpointing occurs only at PM steps. */
            WriteSnapshot |= action->write_snapshot;
            WriteFOF |= action->write_fof;
        }
        if(WriteSnapshot || WriteFOF) {
            /* Get a new snapshot*/
            SnapshotFileCount++;
            /* The accel may have created garbage -- collect them before writing a snapshot.
             * If we do collect, reset active list size.*/
            int compact[6] = {0};
            if(slots_gc(compact, PartManager, SlotsManager))
                Act.NumActiveParticle = PartManager->NumPart;
        }
        FOFGroups fof = {0};
        if(WriteFOF) {
            /* Compute FOF and assign GrNr so it can be written in checkpoint.*/
            fof = fof_fof(ddecomp, 1, MPI_COMM_WORLD);
        }

        /* WriteFOF just reminds the checkpoint code to save GroupID*/
        if(WriteSnapshot)
            write_checkpoint(SnapshotFileCount, WriteFOF, All.MetalReturnOn, atime, &All.CP, All.OutputDir, All.OutputDebugFields);

        /* Save FOF tables after checkpoint so that if there is a FOF save bug we have particle tables available to debug it*/
        if(WriteFOF) {
            fof_save_groups(&fof, All.OutputDir, All.FOFFileBase, SnapshotFileCount, &All.CP, atime, header->MassTable, All.MetalReturnOn, All.BlackHoleOn, MPI_COMM_WORLD);
            fof_finish(&fof);
        }

        write_cpu_log(NumCurrentTiStep, atime, fds.FdCPU, Clocks.ElapsedTime);    /* produce some CPU usage info */

        report_memory_usage("RUN");

        if(!next_sync || stop) {
            /* out of sync points, or a requested stop, the run has finally finished! Yay.*/
            if(action->type == HCI_TIMEOUT)
                message(0, "Stopping: not enough time for another PM step before TimeLimitCPU is reached.\n");
            break;
        }

        /* more steps to go. */

        /* assign new timesteps to the active particles,
         * now that we know they have synched TiKick and TiDrift,
         * and advance the PM timestep.*/
        const double asmth = All.Asmth * PartManager->BoxSize / All.Nmesh;
        int badtimestep = find_timesteps(&Act, &times, atime, All.FastParticleType, &All.CP, asmth, NumCurrentTiStep == 0);
        if(badtimestep) {
            message(0, "bad timestep spotted: terminating and saving snapshot.\n");
            dump_snapshot("TIMESTEP-DUMP", atime, &All.CP, All.OutputDir);
            endrun(0, "Ending due to bad timestep");
        }

        /* Update velocity and ti_kick to the new step, with the newly computed step size */
        apply_half_kick(&Act, &All.CP, &times, atime, MinEgySpec);

        if(is_PM) {
            apply_PM_half_kick(&All.CP, &times);
        }

        /* We can now free the active list: the new step have new active particles*/
        free_activelist(&Act);

        NumCurrentTiStep++;
    }

    close_outputfiles(&fds);
}

/* Run various checks on the gravity code. Check that the short-range/long-range force split is working.*/
void
runtests(const int RestartSnapNum, const inttime_t Ti_Current, const struct header_data * header)
{
    run_gravity_test(RestartSnapNum, &All.CP, All.Asmth, All.Nmesh, All.FastParticleType, Ti_Current, All.OutputDir, header);
}

void
runfof(const int RestartSnapNum, const inttime_t Ti_Current, const struct header_data * header)
{
    PetaPM pm = {0};
    gravpm_init_periodic(&pm, PartManager->BoxSize, All.Asmth, All.Nmesh, All.CP.GravInternal);
    DomainDecomp ddecomp[1] = {0};
    /* ... read in initial model */

    domain_decompose_full(ddecomp);	/* do initial domain decomposition (gives equal numbers of particles) */

    DriftKickTimes times = init_driftkicktime(Ti_Current);
    /*FoF needs a tree*/
    int HybridNuGrav = hybrid_nu_tracer(&All.CP, header->TimeSnapshot);
    /* Regenerate the star formation rate for the FOF table.*/
    if(All.StarformationOn) {
        ActiveParticles Act = {0};
        Act.NumActiveParticle = PartManager->NumPart;
        MyFloat * GradRho = NULL;
        if(sfr_need_to_compute_sph_grad_rho()) {
            ForceTree gasTree = {0};
            GradRho = (MyFloat *) mymalloc2("SPH_GradRho", sizeof(MyFloat) * 3 * SlotsManager->info[0].size);
            /*Allocate the memory for predicted SPH data.*/
            struct sph_pred_data sph_predicted = slots_allocate_sph_pred_data(SlotsManager->info[0].size);
            force_tree_rebuild(&gasTree, ddecomp, HybridNuGrav, 0, All.OutputDir);
            /* computes GradRho with a treewalk. No hsml update as we are reading from a snapshot.*/
            density(&Act, 0, 0, All.BlackHoleOn, get_MinEgySpec(), times, &All.CP, &sph_predicted, GradRho, &gasTree);
            force_tree_free(&gasTree);
            slots_free_sph_pred_data(&sph_predicted);
        }
        ForceTree Tree = {0};
        cooling_and_starformation(&Act, header->TimeSnapshot, 0, &Tree, &All.CP, GradRho, NULL);
        if(GradRho)
            myfree(GradRho);
    }
    FOFGroups fof = fof_fof(ddecomp, 1, MPI_COMM_WORLD);
    fof_save_groups(&fof, All.OutputDir, All.FOFFileBase, RestartSnapNum, &All.CP, header->TimeSnapshot, header->MassTable, All.MetalReturnOn, All.BlackHoleOn, MPI_COMM_WORLD);
    fof_finish(&fof);
}

void
runpower(const struct header_data * header)
{
<<<<<<< HEAD
    All.UnitTime_in_s = All.UnitLength_in_cm / All.UnitVelocity_in_cm_per_s;
    All.UnitTime_in_Megayears = All.UnitTime_in_s / SEC_PER_MEGAYEAR;

    All.G = GRAVITY / pow(All.UnitLength_in_cm, 3) * All.UnitMass_in_g * pow(All.UnitTime_in_s, 2);

    All.UnitDensity_in_cgs = All.UnitMass_in_g / pow(All.UnitLength_in_cm, 3);
    All.UnitEnergy_in_cgs = All.UnitMass_in_g * pow(All.UnitLength_in_cm, 2) / pow(All.UnitTime_in_s, 2);

    /* convert some physical input parameters to internal units */

    All.CP.Hubble = HUBBLE * All.UnitTime_in_s;
    All.CP.UnitTime_in_s = All.UnitTime_in_s;

    init_cosmology(&All.CP, All.TimeIC, All.UnitLength_in_cm, All.UnitMass_in_g, All.UnitTime_in_s);
    /* Detect cosmologies that are likely to be typos in the parameter files*/
    if(All.CP.HubbleParam < 0.1 || All.CP.HubbleParam > 10 ||
        All.CP.OmegaLambda < 0 || All.CP.OmegaBaryon < 0 || All.CP.OmegaG < 0 || All.CP.OmegaCDM < 0)
        endrun(5, "Bad cosmology: H0 = %g OL = %g Ob = %g Og = %g Ocdm = %g\n",
               All.CP.HubbleParam, All.CP.OmegaLambda, All.CP.OmegaBaryon, All.CP.OmegaCDM);


    if(All.InitGasTemp < 0)
        All.InitGasTemp = All.CP.CMBTemperature / All.TimeInit;
    /*Initialise the hybrid neutrinos, after Omega_nu*/
    if(All.HybridNeutrinosOn)
        init_hybrid_nu(&All.CP.ONu.hybnu, All.CP.MNu, All.HybridVcrit, LIGHTCGS/1e5, All.HybridNuPartTime, All.CP.ONu.kBtnu);

    message(0, "Hubble (internal units) = %g\n", All.CP.Hubble);
    message(0, "G (internal units) = %g\n", All.G);
    message(0, "UnitLength_in_cm = %g \n", All.UnitLength_in_cm);
    message(0, "UnitMass_in_g = %g \n", All.UnitMass_in_g);
    message(0, "UnitTime_in_s = %g \n", All.UnitTime_in_s);
    message(0, "UnitVelocity_in_cm_per_s = %g \n", All.UnitVelocity_in_cm_per_s);
    message(0, "UnitDensity_in_cgs = %g \n", All.UnitDensity_in_cgs);
    message(0, "UnitEnergy_in_cgs = %g \n", All.UnitEnergy_in_cgs);
    message(0, "Dark energy model: OmegaL = %g OmegaFLD = %g\n",All.CP.OmegaLambda, All.CP.Omega_fld);
    message(0, "Photon density OmegaG = %g\n",All.CP.OmegaG);
    if(!All.MassiveNuLinRespOn)
        message(0, "Massless Neutrino density OmegaNu0 = %g\n",get_omega_nu(&All.CP.ONu, 1));
    message(0, "Curvature density OmegaK = %g\n",All.CP.OmegaK);
    if(All.CP.RadiationOn) {
        /* note that this value is inaccurate if there is massive neutrino. */
        double OmegaTot = All.CP.OmegaG + All.CP.OmegaK + All.CP.Omega0 + All.CP.OmegaLambda;
        if(!All.MassiveNuLinRespOn)
            OmegaTot += get_omega_nu(&All.CP.ONu, 1);
        message(0, "Radiation is enabled in Hubble(a). "
               "Following CAMB convention: Omega_Tot - 1 = %g\n", OmegaTot - 1);
    }
    message(0, "\n");
=======
    PetaPM pm = {0};
    gravpm_init_periodic(&pm, PartManager->BoxSize, All.Asmth, All.Nmesh, All.CP.GravInternal);
    DomainDecomp ddecomp[1] = {0};
    /* ... read in initial model */
    domain_decompose_full(ddecomp);	/* do initial domain decomposition (gives equal numbers of particles) */

    /*PM needs a tree*/
    ForceTree Tree = {0};
    int HybridNuGrav = hybrid_nu_tracer(&All.CP, header->TimeSnapshot);
    force_tree_rebuild(&Tree, ddecomp, HybridNuGrav, 1, All.OutputDir);
    gravpm_force(&pm, &Tree, &All.CP, header->TimeSnapshot, header->UnitLength_in_cm, All.OutputDir, header->TimeSnapshot, All.FastParticleType);
    force_tree_free(&Tree);
>>>>>>> f6b7a41a
}<|MERGE_RESOLUTION|>--- conflicted
+++ resolved
@@ -32,22 +32,9 @@
 #include "cooling_qso_lightup.h"
 #include "lightcone.h"
 #include "timefac.h"
-<<<<<<< HEAD
 #include "uvbg.h"
-
-/* stats.c only used here */
-void energy_statistics(FILE * FdEnergy, const double Time,  struct part_manager_type * PartManager);
-/*!< file handle for energy.txt log-file. */
-static FILE * FdEnergy;
-static FILE  *FdCPU;    /*!< file handle for cpu.txt log-file. */
-static FILE *FdSfr;     /*!< file handle for sfr.txt log-file. */
-static FILE *FdBlackHoles;  /*!< file handle for blackholes.txt log-file. */
-static FILE *FdBlackholeDetails;  /*!< file handle for BlackholeDetails binary file. */
-static FILE *FdHelium; /* < file handle for the Helium reionization log file helium.txt */
-=======
 #include "neutrinos_lra.h"
 #include "stats.h"
->>>>>>> f6b7a41a
 
 static struct ClockTable Clocks;
 
@@ -113,6 +100,10 @@
     int SnapshotWithFOF; /*Flag that doing FOF for snapshot outputs is on*/
 
     int RandomSeed; /*Initial seed for the random number table*/
+
+    int ExcursionSetReionOn; /*Flag for enabling the excursion set reionisation model*/
+    int UVBGdim; /*Dimension of excursion set grids*/
+
 } All;
 
 /*Set the global parameters*/
@@ -189,6 +180,8 @@
                 endrun(1, "You try to use the code with star formation enabled,\n"
                           "but you did not switch on cooling.\nThis mode is not supported.\n");
         }
+        All.ExcursionSetReionOn = param_get_int(ps,"ExcursionSetReionOn");
+        All.UVBGdim = param_get_int(ps, "UVBGdim");
     }
     MPI_Bcast(&All, sizeof(All), MPI_BYTE, 0, MPI_COMM_WORLD);
 }
@@ -312,9 +305,7 @@
     const double MinEgySpec = get_MinEgySpec();
 
     PetaPM pm = {0};
-<<<<<<< HEAD
-    gravpm_init_periodic(&pm, All.BoxSize, All.Asmth, All.Nmesh, All.G);
-    
+    gravpm_init_periodic(&pm, PartManager->BoxSize, All.Asmth, All.Nmesh, All.CP.GravInternal);    
     /*define excursion set PetaPM structs*/
     /*because we need to FFT 3 grids, and we can't separate sets of regions, we need 3 PetaPM structs */
     /*also, we will need different pencils and layouts due to different zero cells*/
@@ -323,13 +314,10 @@
     PetaPM pm_star = {0};
     PetaPM pm_sfr = {0};
     if(All.ExcursionSetReionOn){
-        petapm_init(&pm_mass, All.BoxSize, All.Asmth, All.UVBGdim, All.G, MPI_COMM_WORLD);
-        petapm_init(&pm_star, All.BoxSize, All.Asmth, All.UVBGdim, All.G, MPI_COMM_WORLD);
-        petapm_init(&pm_sfr, All.BoxSize, All.Asmth, All.UVBGdim, All.G, MPI_COMM_WORLD);
+        petapm_init(&pm_mass, PartManager.BoxSize, All.Asmth, All.UVBGdim, All.CP.GravInternal, MPI_COMM_WORLD);
+        petapm_init(&pm_star, PartManager.BoxSize, All.Asmth, All.UVBGdim, All.CP.GravInternal, MPI_COMM_WORLD);
+        petapm_init(&pm_sfr, PartManager.BoxSize, All.Asmth, All.UVBGdim, All.CP.GravInternal, MPI_COMM_WORLD);
     }
-=======
-    gravpm_init_periodic(&pm, PartManager->BoxSize, All.Asmth, All.Nmesh, All.CP.GravInternal);
->>>>>>> f6b7a41a
 
     DomainDecomp ddecomp[1] = {0};
 
@@ -517,9 +505,6 @@
         /* Need a scale factor for entropy and velocity limiters*/
         apply_half_kick(&Act, &All.CP, &times, atime, MinEgySpec);
 
-<<<<<<< HEAD
-        int didfof = 0;
-
         /* get syncpoint variables for Excursion set (here) and snapshot saving (later) */
 
         int WriteSnapshot = 0;
@@ -532,8 +517,6 @@
             CalcUVBG |= planned_sync->calc_uvbg;
         }
 
-=======
->>>>>>> f6b7a41a
         /* Cooling and extra physics show up as a source term in the evolution equations.
          * Formally you can write the structure of the partial differential equations:
            dU/dt +  div(F) = S
@@ -567,28 +550,15 @@
              * Also a good idea to only run it on a PM step.
              * This does not break the tree because the new black holes do not move or change mass, just type.
              * It does not matter that the velocities are half a step off because they are not used in the FoF code.*/
-<<<<<<< HEAD
-            /* (jdavies): I have moved the excursion set here because we need to FOF group numbers for the
-             *  escape fraction scaling, and all syncpoints should be PM steps */
-            if (is_PM && ((All.BlackHoleOn && All.Time >= TimeNextSeedingCheck) ||
-                (during_helium_reionization(1/All.Time - 1) && need_change_helium_ionization_fraction(All.Time)) ||
+            if (is_PM && ((All.BlackHoleOn && atime >= TimeNextSeedingCheck) ||
+                (during_helium_reionization(1/atime - 1) && need_change_helium_ionization_fraction(atime)) ||
                  (CalcUVBG && All.ExcursionSetReionOn))) {
-
-                /* Seeding */
-                FOFGroups fof = fof_fof(&Tree, MPI_COMM_WORLD);
-                if(All.BlackHoleOn && All.Time >= TimeNextSeedingCheck) {
-                    fof_seed(&fof, &Tree, &Act, MPI_COMM_WORLD);
-                    TimeNextSeedingCheck = All.Time * All.TimeBetweenSeedingSearch;
-=======
-            if (is_PM && ((All.BlackHoleOn && atime >= TimeNextSeedingCheck) ||
-                (during_helium_reionization(1/atime - 1) && need_change_helium_ionization_fraction(atime)))) {
 
                 /* Seeding: builds its own tree.*/
                 FOFGroups fof = fof_fof(ddecomp, 0, MPI_COMM_WORLD);
                 if(All.BlackHoleOn && atime >= TimeNextSeedingCheck) {
                     fof_seed(&fof, &Act, atime, MPI_COMM_WORLD);
                     TimeNextSeedingCheck = atime * All.TimeBetweenSeedingSearch;
->>>>>>> f6b7a41a
                 }
 
                 if(during_helium_reionization(1/atime - 1)) {
@@ -597,7 +567,7 @@
                 }
                 //excursion set reionisation
                 if(CalcUVBG && All.ExcursionSetReionOn) {
-                    calculate_uvbg(&pm_mass, &pm_star, &pm_sfr, WriteSnapshot, SnapshotFileCount);
+                    calculate_uvbg(&pm_mass, &pm_star, &pm_sfr, WriteSnapshot, SnapshotFileCount, All.OutputDir, atime, &All.CP);
                     message(0,"uvbg calculated\n");
                 }
                 fof_finish(&fof);
@@ -615,12 +585,7 @@
 
             /**** radiative cooling and star formation *****/
             if(All.CoolingOn)
-<<<<<<< HEAD
-                cooling_and_starformation(&Act, &Tree, GradRho, FdSfr);
-            
-=======
                 cooling_and_starformation(&Act, atime, get_dloga_for_bin(times.mintimebin, times.Ti_Current), &Tree, &All.CP, GradRho, fds.FdSfr);
->>>>>>> f6b7a41a
 
         }
         /* We don't need this timestep's tree anymore.*/
@@ -754,57 +719,6 @@
 void
 runpower(const struct header_data * header)
 {
-<<<<<<< HEAD
-    All.UnitTime_in_s = All.UnitLength_in_cm / All.UnitVelocity_in_cm_per_s;
-    All.UnitTime_in_Megayears = All.UnitTime_in_s / SEC_PER_MEGAYEAR;
-
-    All.G = GRAVITY / pow(All.UnitLength_in_cm, 3) * All.UnitMass_in_g * pow(All.UnitTime_in_s, 2);
-
-    All.UnitDensity_in_cgs = All.UnitMass_in_g / pow(All.UnitLength_in_cm, 3);
-    All.UnitEnergy_in_cgs = All.UnitMass_in_g * pow(All.UnitLength_in_cm, 2) / pow(All.UnitTime_in_s, 2);
-
-    /* convert some physical input parameters to internal units */
-
-    All.CP.Hubble = HUBBLE * All.UnitTime_in_s;
-    All.CP.UnitTime_in_s = All.UnitTime_in_s;
-
-    init_cosmology(&All.CP, All.TimeIC, All.UnitLength_in_cm, All.UnitMass_in_g, All.UnitTime_in_s);
-    /* Detect cosmologies that are likely to be typos in the parameter files*/
-    if(All.CP.HubbleParam < 0.1 || All.CP.HubbleParam > 10 ||
-        All.CP.OmegaLambda < 0 || All.CP.OmegaBaryon < 0 || All.CP.OmegaG < 0 || All.CP.OmegaCDM < 0)
-        endrun(5, "Bad cosmology: H0 = %g OL = %g Ob = %g Og = %g Ocdm = %g\n",
-               All.CP.HubbleParam, All.CP.OmegaLambda, All.CP.OmegaBaryon, All.CP.OmegaCDM);
-
-
-    if(All.InitGasTemp < 0)
-        All.InitGasTemp = All.CP.CMBTemperature / All.TimeInit;
-    /*Initialise the hybrid neutrinos, after Omega_nu*/
-    if(All.HybridNeutrinosOn)
-        init_hybrid_nu(&All.CP.ONu.hybnu, All.CP.MNu, All.HybridVcrit, LIGHTCGS/1e5, All.HybridNuPartTime, All.CP.ONu.kBtnu);
-
-    message(0, "Hubble (internal units) = %g\n", All.CP.Hubble);
-    message(0, "G (internal units) = %g\n", All.G);
-    message(0, "UnitLength_in_cm = %g \n", All.UnitLength_in_cm);
-    message(0, "UnitMass_in_g = %g \n", All.UnitMass_in_g);
-    message(0, "UnitTime_in_s = %g \n", All.UnitTime_in_s);
-    message(0, "UnitVelocity_in_cm_per_s = %g \n", All.UnitVelocity_in_cm_per_s);
-    message(0, "UnitDensity_in_cgs = %g \n", All.UnitDensity_in_cgs);
-    message(0, "UnitEnergy_in_cgs = %g \n", All.UnitEnergy_in_cgs);
-    message(0, "Dark energy model: OmegaL = %g OmegaFLD = %g\n",All.CP.OmegaLambda, All.CP.Omega_fld);
-    message(0, "Photon density OmegaG = %g\n",All.CP.OmegaG);
-    if(!All.MassiveNuLinRespOn)
-        message(0, "Massless Neutrino density OmegaNu0 = %g\n",get_omega_nu(&All.CP.ONu, 1));
-    message(0, "Curvature density OmegaK = %g\n",All.CP.OmegaK);
-    if(All.CP.RadiationOn) {
-        /* note that this value is inaccurate if there is massive neutrino. */
-        double OmegaTot = All.CP.OmegaG + All.CP.OmegaK + All.CP.Omega0 + All.CP.OmegaLambda;
-        if(!All.MassiveNuLinRespOn)
-            OmegaTot += get_omega_nu(&All.CP.ONu, 1);
-        message(0, "Radiation is enabled in Hubble(a). "
-               "Following CAMB convention: Omega_Tot - 1 = %g\n", OmegaTot - 1);
-    }
-    message(0, "\n");
-=======
     PetaPM pm = {0};
     gravpm_init_periodic(&pm, PartManager->BoxSize, All.Asmth, All.Nmesh, All.CP.GravInternal);
     DomainDecomp ddecomp[1] = {0};
@@ -817,5 +731,4 @@
     force_tree_rebuild(&Tree, ddecomp, HybridNuGrav, 1, All.OutputDir);
     gravpm_force(&pm, &Tree, &All.CP, header->TimeSnapshot, header->UnitLength_in_cm, All.OutputDir, header->TimeSnapshot, All.FastParticleType);
     force_tree_free(&Tree);
->>>>>>> f6b7a41a
 }