#include <math.h>
#include <string.h>
#include <stdlib.h>
#include <gsl/gsl_integration.h>

#include "timebinmgr.h"
#include "utils.h"
#include "cosmology.h"
#include "physconst.h"

/*! table with desired sync points. All forces and phase space variables are synchonized to the same order. */
static SyncPoint * SyncPoints;
static int NSyncPoints;    /* number of times stored in table of desired sync points */
static struct sync_params
{
    int OutputListLength;
    double OutputListTimes[1024];
} Sync;

int cmp_double(const void * a, const void * b)
{
    return ( *(double*)a - *(double*)b );
}

/*! This function parses a string containing a comma-separated list of variables,
 *  each of which is interpreted as a double.
 *  The purpose is to read an array of output times into the code.
 *  So specifying the output list now looks like:
 *  OutputList  0.1,0.3,0.5,1.0
 *
 *  We sort the input after reading it, so that the initial list need not be sorted.
 *  This function could be repurposed for reading generic arrays in future.
 */
int OutputListAction(ParameterSet* ps, const char* name, void* data)
{
    char * outputlist = param_get_string(ps, name);
    char * strtmp = fastpm_strdup(outputlist);
    char * token;
    int count;

    /* Note TimeInit and TimeMax not yet initialised here*/

    /*First parse the string to get the number of outputs*/
    for(count=0, token=strtok(strtmp,","); token; count++, token=strtok(NULL, ","))
    {}
/*     message(1, "Found %d times in output list.\n", count); */

    /*Allocate enough memory*/
    Sync.OutputListLength = count;
    int maxcount = sizeof(Sync.OutputListTimes) / sizeof(Sync.OutputListTimes[0]);
    if(maxcount > (int) MAXSNAPSHOTS)
        maxcount = MAXSNAPSHOTS;
    if(Sync.OutputListLength > maxcount) {
        message(1, "Too many entries (%d) in the OutputList, can take no more than %d.\n", Sync.OutputListLength, maxcount);
        return 1;
    }
    /*Now read in the values*/
    for(count=0,token=strtok(outputlist,","); count < Sync.OutputListLength && token; count++, token=strtok(NULL,","))
    {
        /* Skip a leading quote if one exists.
         * Extra characters are ignored by atof, so
         * no need to skip matching char.*/
        if(token[0] == '"')
            token+=1;

        double a = atof(token);

        if(a < 0.0) {
            endrun(1, "Requesting a negative output scaling factor a = %g\n", a);
        }
        Sync.OutputListTimes[count] = a;
/*         message(1, "Output at: %g\n", Sync.OutputListTimes[count]); */
    }
    myfree(strtmp);
    return 0;
}

static double integrand_time_to_present(double a, void *param)
{
    Cosmology * CP = (Cosmology *) param;
    double h = hubble_function(CP, a);
    return 1 / a / h;
}

//time_to_present in Myr for excursion set syncpoints
static double time_to_present(double a, Cosmology * CP)
{
#define WORKSIZE 1000
#define SEC_PER_MEGAYEAR 3.155e13 
    gsl_function F;
    gsl_integration_workspace* workspace;
    double time;
    double result;
    double abserr;

    double hubble;
    hubble = CP->Hubble / CP->UnitTime_in_s * SEC_PER_MEGAYEAR * CP->HubbleParam;

    workspace = gsl_integration_workspace_alloc(WORKSIZE);
    F.function = &integrand_time_to_present;
    F.params = CP;

    gsl_integration_qag(&F, a, 1.0, 1.0 / hubble,
        1.0e-8, WORKSIZE, GSL_INTEG_GAUSS21, workspace, &result, &abserr);

    //convert to Myr and multiply by h
    time = result / (hubble/CP->Hubble);

    gsl_integration_workspace_free(workspace);

    // return time to present as a function of redshift
    return time;
}

/* For the tests*/
void set_sync_params(int OutputListLength, double * OutputListTimes)
{
    int i;
    Sync.OutputListLength = OutputListLength;
    for(i = 0; i < OutputListLength; i++)
        Sync.OutputListTimes[i] = OutputListTimes[i];
}

/* This function compiles
 *
 * Sync.OutputListTimes, All.TimeIC, All.TimeMax
 *
 * into a list of SyncPoint objects.
 *
 * A SyncPoint is a time step where all state variables are at the same time on the
 * KkdkK timeline.
 *
 * TimeIC and TimeMax are used to ensure restarting from snapshot obtains exactly identical
 * integer stamps.
 **/
void
setup_sync_points(Cosmology * CP, double TimeIC, double TimeMax, int ExcursionSetReionOn, double ExcursionSetZStart, double ExcursionSetZStop, double UVBGTimestep, double no_snapshot_until_time, int SnapshotWithFOF)
{
    int i;

    qsort_openmp(Sync.OutputListTimes, Sync.OutputListLength, sizeof(double), cmp_double);

    if(NSyncPoints > 0)
        myfree(SyncPoints);
<<<<<<< HEAD
    //TODO(Jdavies): figure out how many are there beforehand so we can malloc a list of the right size
    //z=20 to z=4 is ~150 syncpoints at 10 Myr spaces
    //
    SyncPoints = mymalloc("SyncPoints", sizeof(SyncPoint) * (Sync.OutputListLength+2+400)); 
=======
    SyncPoints = (SyncPoint *) mymalloc("SyncPoints", sizeof(SyncPoint) * (Sync.OutputListLength+2));
>>>>>>> f6b7a41a

    /* Set up first and last entry to SyncPoints; TODO we can insert many more! */
    //NOTE(jdavies): these first syncpoints need to be in order
   
    SyncPoints[0].a = TimeIC;
    SyncPoints[0].loga = log(TimeIC);
    SyncPoints[0].write_snapshot = 0; /* by default no output here. */
    SyncPoints[0].write_fof = 0;
    SyncPoints[0].calc_uvbg = 0;
    NSyncPoints = 1;

    // set up UVBG syncpoints at given intervals
    if(ExcursionSetReionOn) {
        double a_end = 1/(1+ExcursionSetZStop) < TimeMax ? 1/(1+ExcursionSetZStop) : TimeMax;
        double uv_a = 1/(1+ExcursionSetZStart) > TimeIC ? 1/(1+ExcursionSetZStart) : TimeIC;
        while (uv_a <= a_end) {
            SyncPoints[NSyncPoints].a = uv_a;
            SyncPoints[NSyncPoints].loga = log(uv_a);
            SyncPoints[NSyncPoints].write_snapshot = 0;
            SyncPoints[NSyncPoints].write_fof = 0;
            SyncPoints[NSyncPoints].calc_uvbg = 1;
            NSyncPoints++;
            //message(0,"added UVBG syncpoint at a = %.3f z = %.3f, Nsync = %d\n",uv_a,1/uv_a - 1,NSyncPoints);

            // TODO(smutch): OK - this is ridiculous (sorry!), but I just wanted to quickly hack something...
            // TODO(jdavies): fix low-z where delta_a > 10Myr
            double delta_a = 0.0001;
            double lbt = time_to_present(uv_a,CP);
            double delta_lbt = 0.0;
            while ((delta_lbt <= UVBGTimestep) && (uv_a <= TimeMax)) {
                uv_a += delta_a;
                delta_lbt = lbt - time_to_present(uv_a,CP);
                //message(0,"trying UVBG syncpoint at a = %.3e, z = %.3e, delta_lbt = %.3e\n",uv_a,1/uv_a - 1,delta_lbt);
            }
        }
    }
    
    SyncPoints[NSyncPoints].a = TimeMax;
    SyncPoints[NSyncPoints].loga = log(TimeMax);
    SyncPoints[NSyncPoints].write_snapshot = 1;
    SyncPoints[NSyncPoints].calc_uvbg = 0;
    SyncPoints[NSyncPoints].write_fof = 0;
    NSyncPoints++;

    /* we do an insertion sort here. A heap is faster but who cares the speed for this? */
    for(i = 0; i < Sync.OutputListLength; i ++) {
        int j = 0;
        double a = Sync.OutputListTimes[i];
        double loga = log(a);

        for(j = 0; j < NSyncPoints; j ++) {
            if(a <= SyncPoints[j].a) {
                break;
            }
        }
        if(j == NSyncPoints) {
            /* beyond TimeMax, skip */
            continue;
        }
        /* found, so loga >= SyncPoints[j].loga */
        if(a == SyncPoints[j].a) {
            /* requesting output on an existing entry, e.g. TimeInit or duplicated entry */
        } else {
            /* insert the item; */
            memmove(&SyncPoints[j + 1], &SyncPoints[j],
                sizeof(SyncPoints[0]) * (NSyncPoints - j));
            SyncPoints[j].a = a;
            SyncPoints[j].loga = loga;
            NSyncPoints ++;
            //message(0,"added outlist syncpoint at a = %.3f, j = %d, Ns = %d\n",a,j,NSyncPoints);
        }
        if(SyncPoints[j].a > no_snapshot_until_time) {
            SyncPoints[j].write_snapshot = 1;
            SyncPoints[j].calc_uvbg = 0;
            if(SnapshotWithFOF) {
                SyncPoints[j].write_fof = 1;
            }
            else
                SyncPoints[j].write_fof = 0;
        } else {
            SyncPoints[j].write_snapshot = 0;
            SyncPoints[j].write_fof = 0;
            SyncPoints[j].calc_uvbg = 0;
        }
    }

    for(i = 0; i < NSyncPoints; i++) {
        SyncPoints[i].ti = (i * 1L) << (TIMEBINS);
    }

    //message(1,"NSyncPoints = %d, OutputListLength = %d , timemax = %.3f\n",NSyncPoints,Sync.OutputListLength,TimeMax);
    /*for(i = 0; i < NSyncPoints; i++) {
        message(1,"Out: %g %ld\n", exp(SyncPoints[i].loga), SyncPoints[i].ti);
    }*/
}

/*! this function returns the next output time that is in the future of
 *  ti_curr; if none is find it return NULL, indication the run shall terminate.
 */
SyncPoint *
find_next_sync_point(inttime_t ti)
{
    int i;
    for(i = 0; i < NSyncPoints; i ++) {
        if(SyncPoints[i].ti > ti) {
            return &SyncPoints[i];
        }
    }
    return NULL;
}

/* This function finds if ti is a sync point; if so returns the sync point;
 * otherwise, NULL. We check if we shall write a snapshot with this. */
SyncPoint *
find_current_sync_point(inttime_t ti)
{
    int i;
    for(i = 0; i < NSyncPoints; i ++) {
        if(SyncPoints[i].ti == ti) {
            return &SyncPoints[i];
        }
    }
    return NULL;
}

/* Each integer time stores in the first 10 bits the snapshot number.
 * Then the rest of the bits are the standard integer timeline,
 * which should be a power-of-two hierarchy. We use this bit trick to speed up
 * the dloga look up. But the additional math makes this quite fragile. */

/*Gets Dloga / ti for the current integer timeline.
 * Valid up to the next snapshot, after which it will change*/
static double
Dloga_interval_ti(inttime_t ti)
{
    /* FIXME: This uses the bit tricks because it has to be fast
     * -- till we clean up the calls to loga_from_ti; then we can avoid bit tricks. */

    inttime_t lastsnap = ti >> TIMEBINS;

    if(lastsnap >= NSyncPoints - 1) {
        /* stop advancing loga after the last sync point. */
        return 0;
    }
    double lastoutput = SyncPoints[lastsnap].loga;
    return (SyncPoints[lastsnap+1].loga - lastoutput)/TIMEBASE;
}

double
loga_from_ti(inttime_t ti)
{
    inttime_t lastsnap = ti >> TIMEBINS;
    if(lastsnap > NSyncPoints) {
        endrun(1, "Requesting snap %d, from ti %d, beyond last sync point %d\n", lastsnap, ti, NSyncPoints);
    }
    double last = SyncPoints[lastsnap].loga;
    inttime_t dti = ti & (TIMEBASE - 1);
    double logDTime = Dloga_interval_ti(ti);
    return last + dti * logDTime;
}

inttime_t
ti_from_loga(double loga)
{
    int i;
    int ti;
    /* First syncpoint is simulation start*/
    for(i = 1; i < NSyncPoints - 1; i++)
    {
        if(SyncPoints[i].loga > loga)
            break;
    }
    /*If loop didn't trigger, i == All.NSyncPointTimes-1*/
    double logDTime = (SyncPoints[i].loga - SyncPoints[i-1].loga)/TIMEBASE;
    ti = (i-1) << TIMEBINS;
    /* Note this means if we overrun the end of the timeline,
     * we still get something reasonable*/
    ti += (loga - SyncPoints[i-1].loga)/logDTime;
    return ti;
}

double
dloga_from_dti(inttime_t dti, const inttime_t Ti_Current)
{
    double Dloga = Dloga_interval_ti(Ti_Current);
    int sign = 1;
    if(dti < 0) {
        dti = -dti;
        sign = -1;
    }
    if((unsigned int) dti > TIMEBASE) {
        endrun(1, "Requesting dti %d larger than TIMEBASE %u\n", sign*dti, TIMEBASE);
    }
    return Dloga * dti * sign;
}

inttime_t
dti_from_dloga(double loga, const inttime_t Ti_Current)
{
    inttime_t ti = ti_from_loga(loga_from_ti(Ti_Current));
    inttime_t tip = ti_from_loga(loga+loga_from_ti(Ti_Current));
    return tip - ti;
}

double
get_dloga_for_bin(int timebin, const inttime_t Ti_Current)
{
    double logDTime = Dloga_interval_ti(Ti_Current);
    return (timebin > 0 ? (1u << (unsigned) timebin) : 0 ) * logDTime;
}

inttime_t
round_down_power_of_two(inttime_t dti)
{
    /* make dti a power 2 subdivision */
    inttime_t ti_min = TIMEBASE;
    int sign = 1;
    if(dti < 0) {
        dti = -dti;
        sign = -1;
    }
    while(ti_min > dti)
        ti_min >>= 1;
    return ti_min * sign;
}
<|MERGE_RESOLUTION|>--- conflicted
+++ resolved
@@ -15,6 +15,12 @@
 {
     int OutputListLength;
     double OutputListTimes[1024];
+
+    int ExcursionSetReionOn;
+    double ExcursionSetZStart;
+    double ExcursionSetZStop;
+    double UVBGTimestep;
+
 } Sync;
 
 int cmp_double(const void * a, const void * b)
@@ -72,6 +78,13 @@
 /*         message(1, "Output at: %g\n", Sync.OutputListTimes[count]); */
     }
     myfree(strtmp);
+
+    //This seems like the best place to also initialise the UVBG syncpoint parameters
+    Sync.ExcursionSetReionOn = param_get_int(ps,"ExcursionSetReionOn");
+    Sync.ExcursionSetZStart = param_get_double(ps,"ExcursionSetZStart");
+    Sync.ExcursionSetZStop = param_get_double(ps,"ExcursionSetZStop");
+    Sync.UVBGTimestep = param_get_double(ps,"UVBGTimestep");
+
     return 0;
 }
 
@@ -134,7 +147,7 @@
  * integer stamps.
  **/
 void
-setup_sync_points(Cosmology * CP, double TimeIC, double TimeMax, int ExcursionSetReionOn, double ExcursionSetZStart, double ExcursionSetZStop, double UVBGTimestep, double no_snapshot_until_time, int SnapshotWithFOF)
+setup_sync_points(Cosmology * CP, double TimeIC, double TimeMax, double no_snapshot_until_time, int SnapshotWithFOF)
 {
     int i;
 
@@ -142,14 +155,10 @@
 
     if(NSyncPoints > 0)
         myfree(SyncPoints);
-<<<<<<< HEAD
     //TODO(Jdavies): figure out how many are there beforehand so we can malloc a list of the right size
     //z=20 to z=4 is ~150 syncpoints at 10 Myr spaces
     //
-    SyncPoints = mymalloc("SyncPoints", sizeof(SyncPoint) * (Sync.OutputListLength+2+400)); 
-=======
-    SyncPoints = (SyncPoint *) mymalloc("SyncPoints", sizeof(SyncPoint) * (Sync.OutputListLength+2));
->>>>>>> f6b7a41a
+    SyncPoints = (SyncPoint *) mymalloc("SyncPoints", sizeof(SyncPoint) * (Sync.OutputListLength+2+400)); 
 
     /* Set up first and last entry to SyncPoints; TODO we can insert many more! */
     //NOTE(jdavies): these first syncpoints need to be in order
@@ -162,9 +171,9 @@
     NSyncPoints = 1;
 
     // set up UVBG syncpoints at given intervals
-    if(ExcursionSetReionOn) {
-        double a_end = 1/(1+ExcursionSetZStop) < TimeMax ? 1/(1+ExcursionSetZStop) : TimeMax;
-        double uv_a = 1/(1+ExcursionSetZStart) > TimeIC ? 1/(1+ExcursionSetZStart) : TimeIC;
+    if(Sync.ExcursionSetReionOn) {
+        double a_end = 1/(1+Sync.ExcursionSetZStop) < TimeMax ? 1/(1+Sync.ExcursionSetZStop) : TimeMax;
+        double uv_a = 1/(1+Sync.ExcursionSetZStart) > TimeIC ? 1/(1+Sync.ExcursionSetZStart) : TimeIC;
         while (uv_a <= a_end) {
             SyncPoints[NSyncPoints].a = uv_a;
             SyncPoints[NSyncPoints].loga = log(uv_a);
@@ -179,7 +188,7 @@
             double delta_a = 0.0001;
             double lbt = time_to_present(uv_a,CP);
             double delta_lbt = 0.0;
-            while ((delta_lbt <= UVBGTimestep) && (uv_a <= TimeMax)) {
+            while ((delta_lbt <= Sync.UVBGTimestep) && (uv_a <= TimeMax)) {
                 uv_a += delta_a;
                 delta_lbt = lbt - time_to_present(uv_a,CP);
                 //message(0,"trying UVBG syncpoint at a = %.3e, z = %.3e, delta_lbt = %.3e\n",uv_a,1/uv_a - 1,delta_lbt);
