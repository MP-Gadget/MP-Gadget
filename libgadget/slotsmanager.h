#ifndef __GARBAGE_H
#define __GARBAGE_H
#include <mpi.h>
#include "utils.h"

#include "types.h"
#include "partmanager.h"

struct slot_info {
    char * ptr; /* aliasing ptr for this slot */
    int64_t maxsize; /* max number of supported slots */
    int64_t size; /* currently used slots*/
    size_t elsize; /* itemsize */
    int enabled;
};

/* Slot particle data structures: first the base extension slot, then black holes,
 * then stars, then SPH. SPH still has some compile-time optional elements.
 * Each particle also has the base data, stored in particle_data.*/
struct particle_data_ext {
    /* Used at GC for reverse link to P.
     * Garbage slots have this impossibly large. */
    int ReverseLink;
    MyIDType ID; /* for data consistency check, same as particle ID */
};

/* Data stored for each black hole in addition to collisionless data*/
struct bh_particle_data {
    struct particle_data_ext base;

    int CountProgs;

    MyFloat Mass;
    MyFloat Mdot;
    MyFloat Density;
    MyFloat FormationTime;  /*!< formation time of black hole. */
    /* Merger time of the black hole.
     * After this, all values are fixed. */
    MyFloat SwallowTime;
    int JumpToMinPot;
    double MinPotPos[3];
    MyFloat MinPotVel[3];
    /* After a merger, this gives the ID of the particle which swallowed the BH. Used to keep track of merger trees.*/
    MyIDType SwallowID;

    /*******************************************************/
    double DragAccel[3];
    double DFAccel[3];
    /*******************************************************/

    /* Stores the minimum timebins of all black hole neighbours.
     * The black hole timebin is then set to this.*/
    int minTimeBin;
    int encounter; /* mark the event when BH encounters another BH */
    double Mtrack; /*Swallow gas particle when BHP.Mass accretes from SeedBHMass to SeedDynMass for mass conservation */
    double Mseed; /*Log the seed mass of BH, would be useful in case of the powerlaw seeding*/
};

#define NMETALS 9

/*Data for each star particle*/
struct star_particle_data
{
    struct particle_data_ext base;
    MyFloat FormationTime;      /*!< formation time of star particle */
    MyFloat LastEnrichmentMyr;  /* Last time the star particle had an enrichment event, in Myr since FormationTime.*/
    MyFloat TotalMassReturned; /* The total mass returned from this star since formation.
                                  The initial mass of the SSP in this star is STARP.TotalMassReturned + P.Mass.
                                  It is stored like this to retain compatibility with older snapshots. */
    MyFloat BirthDensity;       /*!< Density of gas particle at star formation. */
    MyFloat Metallicity;        /*!< Total metallicity of star particle */
    float Metals[NMETALS];      /* Metal mass of each species in star particle*/
};

/* the following structure holds data that is stored for each SPH particle in addition to the collisionless
 * variables.
 */
struct sph_particle_data
{
    struct particle_data_ext base;

    /*This is only used if DensityIndependentSph is on.
     * If DensityIndependentSph is off then Density is used instead.*/
    MyFloat EgyWtDensity;           /*!< 'effective' rho to use in hydro equations */

    MyFloat Entropy;		/*!< Entropy (actually entropic function) at kick time of particle.
                                 * Defined as: P_i = A(s) rho_i^gamma. See Springel & Hernquist 2002.*/
    MyFloat MaxSignalVel;           /*!< maximum signal velocity */
    MyFloat       Density;		/*!< current baryonic mass density of particle */
    MyFloat       DtEntropy;		/*!< rate of change of entropy */
    MyFloat       HydroAccel[3];	/*!< acceleration due to hydrodynamical force */
    /*!< correction factor for density-independent entropy formulation. If DensityIndependentSph = 0
     then this is set to the DhsmlDensityFactor appropriate for the entropy formulation of SPH. */
    MyFloat DhsmlEgyDensityFactor;
    MyFloat       DivVel;		/*!< local velocity divergence */
    /* CurlVel has to be here and not in scratch because we re-use the
     * CurlVel of inactive particles inside the artificial viscosity calculation.*/
    MyFloat       CurlVel;     	        /*!< local velocity curl */
    MyFloat Ne;  /*!< electron fraction, expressed as local electron number
                   density normalized to the hydrogen number density. Gives
                   indirectly ionization state and mean molecular weight. */
    MyFloat DelayTime;		/*!< SH03: remaining maximum decoupling time of wind particle */
                            /*!< VS08: remaining waiting for wind particle to be eligible to form winds again */
    MyFloat Sfr; /* Star formation rate in Msun/year. Stored here because, if the H2 dependent star formation is used,
                    it depends on the scratch variable GradRho and thus cannot be recomputed after a fof-exchange. */
<<<<<<< HEAD
    MyFloat local_J21; /* local J21 ionising background calculated from the excursion set */
=======
    MyFloat Metallicity;        /*!< metallicity of gas particle */
    float Metals[NMETALS];
>>>>>>> d7485913
};

extern struct slots_manager_type {
    struct slot_info info[6];
    char * Base; /* memory ptr that holds of all slots */
    double increase; /* Percentage amount to increase
                      * slot reservation by when requested.*/
} SlotsManager[1];

/* shortcuts for accessing different slots directly by the index */
#define SphP ((struct sph_particle_data*) SlotsManager->info[0].ptr)
#define StarP ((struct star_particle_data*) SlotsManager->info[4].ptr)
#define BhP ((struct bh_particle_data*) SlotsManager->info[5].ptr)

/* shortcuts for accessing slots from base particle index */
#define SPHP(i) SphP[P[i].PI]
#define BHP(i) BhP[P[i].PI]
#define STARP(i) StarP[P[i].PI]

extern MPI_Datatype MPI_TYPE_PARTICLE;
extern MPI_Datatype MPI_TYPE_SLOT[6];

/* shortcuts to access base slot attributes */
#define BASESLOT_PI(PI, ptype, sman) ((struct particle_data_ext *)(sman->info[ptype].ptr + sman->info[ptype].elsize * (PI)))

void slots_init(double increase, struct slots_manager_type * sman);
/*Enable a slot on type ptype. All slots are disabled after slots_init().*/
void slots_set_enabled(int ptype, size_t elsize, struct slots_manager_type * sman);
void slots_free(struct slots_manager_type * sman);
void slots_mark_garbage(int i, struct part_manager_type * pman, struct slots_manager_type * sman);
void slots_setup_topology(struct part_manager_type * pman, int64_t * NLocal, struct slots_manager_type * sman);
void slots_setup_id(const struct part_manager_type * pman, struct slots_manager_type * sman);
int slots_split_particle(int parent, double childmass, struct part_manager_type * pman);
int slots_convert(int parent, int ptype, int placement, struct part_manager_type * pman, struct slots_manager_type * sman);
int slots_gc(int * compact_slots, struct part_manager_type * pman, struct slots_manager_type * sman);
void slots_gc_sorted(struct part_manager_type * pman, struct slots_manager_type * sman);
size_t slots_reserve(int where, int64_t atleast[6], struct slots_manager_type * sman);
void slots_check_id_consistency(struct part_manager_type * pman, struct slots_manager_type * sman);

typedef struct {
    EIBase base;
    int parent;
    int child;
} EISlotsFork;

#endif<|MERGE_RESOLUTION|>--- conflicted
+++ resolved
@@ -103,12 +103,9 @@
                             /*!< VS08: remaining waiting for wind particle to be eligible to form winds again */
     MyFloat Sfr; /* Star formation rate in Msun/year. Stored here because, if the H2 dependent star formation is used,
                     it depends on the scratch variable GradRho and thus cannot be recomputed after a fof-exchange. */
-<<<<<<< HEAD
     MyFloat local_J21; /* local J21 ionising background calculated from the excursion set */
-=======
     MyFloat Metallicity;        /*!< metallicity of gas particle */
     float Metals[NMETALS];
->>>>>>> d7485913
 };
 
 extern struct slots_manager_type {
