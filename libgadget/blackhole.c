--- conflicted
+++ resolved
@@ -180,7 +180,6 @@
     /* This is a temporary computed in the accretion treewalk and used
      * in the feedback treewalk*/
     MyFloat * BH_FeedbackWeightSum;
-<<<<<<< HEAD
     
     /* temporary computed for kinetic feedback energy threshold*/
     MyFloat * NumDM;
@@ -189,12 +188,9 @@
     MyFloat * MgasEnc;
     /* mark the state of AGN kinetic feedback, 1 accumulate, 2 release */
     int64_t * KEflag;
-    
-=======
 
     /* Time factors*/
     double atime;
->>>>>>> f804be05
     double a3inv;
     double hubble;
     double GravInternal;
@@ -501,7 +497,6 @@
         /************************************************************************************************/
         info->Mtrack = BHP(p_i).Mtrack;
         info->Mdyn = P[p_i].Mass;
-<<<<<<< HEAD
         
         info->KineticFdbkEnergy = BHP(p_i).KineticFdbkEnergy;
         info->NumDM = priv->NumDM[PI];
@@ -512,11 +507,7 @@
         info->MgasEnc = priv->MgasEnc[PI];
         info->KEflag = priv->KEflag[PI];
         
-        info->a = All.Time;
-=======
-
         info->a = priv->atime;
->>>>>>> f804be05
     }
 
     fwrite(infos,sizeof(struct BHinfo),NumActiveBlackHoles,FdBlackholeDetails);
@@ -1534,15 +1525,10 @@
     int PI = P[i].PI;
 
     I->FeedbackWeightSum = BH_GET_PRIV(tw)->BH_FeedbackWeightSum[PI];
-
-<<<<<<< HEAD
-    double dtime = get_dloga_for_bin(P[i].TimeBin, P[i].Ti_drift) / All.cf.hubble;
-    
     I->FdbkChannel = 0; /* thermal feedback mode */
-=======
+
     double dtime = get_dloga_for_bin(P[i].TimeBin, P[i].Ti_drift) / BH_GET_PRIV(tw)->hubble;
 
->>>>>>> f804be05
     I->FeedbackEnergy = blackhole_params.BlackHoleFeedbackFactor * 0.1 * BHP(i).Mdot * dtime *
                 pow(LIGHTCGS / All.UnitVelocity_in_cm_per_s, 2);
     I->KEFeedbackEnergy = 0;
