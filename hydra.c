--- conflicted
+++ resolved
@@ -232,53 +232,8 @@
 
     if(r2 > 0 && (r2 < iter->kernel_i.HH || r2 < kernel_j.HH))
     {
-<<<<<<< HEAD
-        while(startnode >= 0)
-        {
-            numngb =
-                ngb_treefind_threads(I->Pos, I->Hsml, target, &startnode,
-                        mode, lv, NGB_TREEFIND_SYMMETRIC, 1); /* gas only 1 << 0 */
-
-            if(numngb < 0)
-                return numngb;
-
-            for(n = 0; n < numngb; n++)
-            {
-                j = lv->ngblist[n];
-
-                ninteractions++;
-
-#if defined(BLACK_HOLES) || defined(GAL_PART)
-                if(P[j].Mass == 0)
-                    continue;
-#endif
-
-#ifdef WINDS
-#ifdef NOWINDTIMESTEPPING
-                if(HAS(All.WindModel, WINDS_DECOUPLE_SPH)) {
-                    if(P[j].Type == 0)
-                        if(SPHP(j).DelayTime > 0)	/* ignore the wind particles */
-                            continue;
-                }
-#endif
-#endif
-                double dx = I->Pos[0] - P[j].Pos[0];
-                double dy = I->Pos[1] - P[j].Pos[1];
-                double dz = I->Pos[2] - P[j].Pos[2];
-
-                dx = NEAREST(dx);
-                dy = NEAREST(dy);
-                dz = NEAREST(dz);
-                double r2 = dx * dx + dy * dy + dz * dz;
-                density_kernel_init(&kernel_j, P[j].Hsml);
-                if(r2 > 0 && (r2 < kernel_i.HH || r2 < kernel_j.HH))
-                {
-                    double r = sqrt(r2);
-                    p_over_rho2_j = SPHP(j).Pressure / (SPHP(j).EOMDensity * SPHP(j).EOMDensity);
-=======
         double p_over_rho2_j = SPHP(other).Pressure / (SPHP(other).EOMDensity * SPHP(other).EOMDensity);
         double soundspeed_j;
->>>>>>> 8de0883d
 
 #ifdef DENSITY_INDEPENDENT_SPH
         soundspeed_j = sqrt(GAMMA * SPHP(other).Pressure / SPHP(other).EOMDensity);
@@ -357,19 +312,6 @@
             /* now make sure that viscous acceleration is not too large */
 
 #ifndef NOVISCOSITYLIMITER
-<<<<<<< HEAD
-                        double dt =
-                            2 * IMAX(I->Timestep,
-                                    (P[j].TimeBin ? (1 << P[j].TimeBin) : 0)) * All.Timebase_interval;
-                        if(dt > 0 && (dwk_i + dwk_j) < 0)
-                        {
-#if defined(BLACK_HOLES) || (GAL_PART)
-                            if((I->Mass + P[j].Mass) > 0)
-#endif
-                                visc = DMIN(visc, 0.5 * fac_vsic_fix * vdotr2 /
-                                        (0.5 * (I->Mass + P[j].Mass) * (dwk_i + dwk_j) * r * dt));
-                        }
-=======
             double dt =
                 2 * IMAX(I->Timestep,
                         (P[other].TimeBin ? (1 << P[other].TimeBin) : 0)) * All.Timebase_interval;
@@ -379,7 +321,6 @@
                     visc = DMIN(visc, 0.5 * fac_vsic_fix * vdotr2 /
                             (0.5 * (I->Mass + P[other].Mass) * (dwk_i + dwk_j) * r * dt));
             }
->>>>>>> 8de0883d
 #endif
         }
         double hfc_visc = 0.5 * P[other].Mass * visc * (dwk_i + dwk_j) / r;
