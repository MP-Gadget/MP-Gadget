--- conflicted
+++ resolved
@@ -29,13 +29,9 @@
   read_parameterfile(argv[1]);
 
   mymalloc_init(MaxMemSizePerNode);
-<<<<<<< HEAD
-=======
+
   walltime_init(&CT);
-  const double meanspacing = Box / Ngrid;
-  const double shift_gas = -0.5 * (CP.Omega0 - CP.OmegaBaryon) / CP.Omega0 * meanspacing;
-  const double shift_dm = +0.5 * CP.OmegaBaryon / CP.Omega0 * meanspacing;
->>>>>>> cffa3d91
+
   int64_t TotNumPart = (int64_t) Ngrid*Ngrid*Ngrid;
 
   init_cosmology(&CP, InitTime);
