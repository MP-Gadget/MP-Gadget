--- conflicted
+++ resolved
@@ -134,21 +134,13 @@
     if(All2.MakeGlassGas || All2.MakeGlassCDM)
         glass_evolve(pm, 14, "powerspectrum-glass-tot", ICP, NumPartCDM+NumPartGas);
   }
-<<<<<<< HEAD
-  
-=======
-
->>>>>>> 2cebe44c
+
   /*Write initial positions into ICP struct (for CDM and gas)*/
   int j,k;
   for(j=0; j<NumPartCDM+NumPartGas; j++)
       for(k=0; k<3; k++)
           ICP[j].PrePos[k] = ICP[j].Pos[k];
-<<<<<<< HEAD
-  
-=======
-
->>>>>>> 2cebe44c
+
   if(NumPartCDM > 0) {
     displacement_fields(pm, DMType, ICP, NumPartCDM);
 
